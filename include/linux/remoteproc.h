--- conflicted
+++ resolved
@@ -394,11 +394,7 @@
 	void (*kick)(struct rproc *rproc, int vqid);
 	bool (*peek_remote_kick)(struct rproc *rproc, char *buf, size_t *len);
 	void (*ack_remote_kick)(struct rproc *rproc);
-<<<<<<< HEAD
-	void * (*da_to_va)(struct rproc *rproc, u64 da, size_t len);
-=======
 	void * (*da_to_va)(struct rproc *rproc, u64 da, size_t len, bool *is_iomem);
->>>>>>> e2662117
 	int (*parse_fw)(struct rproc *rproc, const struct firmware *fw);
 	int (*handle_rsc)(struct rproc *rproc, u32 rsc_type, void *rsc,
 			  int offset, int avail);
