--- conflicted
+++ resolved
@@ -1803,39 +1803,6 @@
 	return 1;
 }
 
-<<<<<<< HEAD
-/* guess the value corresponding to 0dB */
-static int get_kctl_0dB_offset(struct hda_codec *codec,
-			       struct snd_kcontrol *kctl, int *step_to_check)
-{
-	int _tlv[4];
-	const int *tlv = NULL;
-	int val = -1;
-
-	if ((kctl->vd[0].access & SNDRV_CTL_ELEM_ACCESS_TLV_CALLBACK) &&
-	    kctl->tlv.c == snd_hda_mixer_amp_tlv) {
-		get_ctl_amp_tlv(kctl, _tlv);
-		tlv = _tlv;
-	} else if (kctl->vd[0].access & SNDRV_CTL_ELEM_ACCESS_TLV_READ)
-		tlv = kctl->tlv.p;
-	if (tlv && tlv[0] == SNDRV_CTL_TLVT_DB_SCALE) {
-		int step = tlv[3];
-		step &= ~TLV_DB_SCALE_MUTE;
-		if (!step)
-			return -1;
-		if (*step_to_check && *step_to_check != step) {
-			codec_err(codec, "Mismatching dB step for vmaster slave (%d!=%d)\n",
--				   *step_to_check, step);
-			return -1;
-		}
-		*step_to_check = step;
-		val = -tlv[2] / step;
-	}
-	return val;
-}
-
-=======
->>>>>>> bb176f67
 /* call kctl->put with the given value(s) */
 static int put_kctl_with_value(struct snd_kcontrol *kctl, int val)
 {
