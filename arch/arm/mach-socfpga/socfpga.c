/*
 *  Copyright (C) 2012 Altera Corporation
 *
 * This program is free software; you can redistribute it and/or modify
 * it under the terms of the GNU General Public License as published by
 * the Free Software Foundation; either version 2 of the License, or
 * (at your option) any later version.
 *
 * This program is distributed in the hope that it will be useful,
 * but WITHOUT ANY WARRANTY; without even the implied warranty of
 * MERCHANTABILITY or FITNESS FOR A PARTICULAR PURPOSE.  See the
 * GNU General Public License for more details.
 *
 * You should have received a copy of the GNU General Public License
 * along with this program.  If not, see <http://www.gnu.org/licenses/>.
 */
#include <linux/irqchip.h>
#include <linux/of_address.h>
#include <linux/of_irq.h>
#include <linux/of_platform.h>
#include <linux/reboot.h>
#include <linux/slab.h>
#include <linux/sys_soc.h>

#include <asm/hardware/cache-l2x0.h>
#include <asm/mach/arch.h>
#include <asm/mach/map.h>
#include <asm/pmu.h>

#include "core.h"
#include "socfpga_cti.h"
#include "l2_cache.h"
#include "ocram.h"

void __iomem *socfpga_scu_base_addr = ((void __iomem *)(SOCFPGA_SCU_VIRT_BASE));
void __iomem *sys_manager_base_addr;
void __iomem *rst_manager_base_addr;
unsigned long cpu1start_addr;
void __iomem *sdr_ctl_base_addr;
void __iomem *l3regs_base_addr;
void __iomem *clkmgr_base_addr;

#ifdef CONFIG_HW_PERF_EVENTS
static struct arm_pmu_platdata socfpga_pmu_platdata = {
	.handle_irq = socfpga_pmu_handler,
	.init = socfpga_init_cti,
	.start = socfpga_start_cti,
	.stop = socfpga_stop_cti,
};
#endif

static const struct of_dev_auxdata socfpga_auxdata_lookup[] __initconst = {
#ifdef CONFIG_HW_PERF_EVENTS
	OF_DEV_AUXDATA("arm,cortex-a9-pmu", 0, "arm-pmu", &socfpga_pmu_platdata),
#endif
	{ /* sentinel */ }
};

static struct map_desc scu_io_desc __initdata = {
	.virtual	= SOCFPGA_SCU_VIRT_BASE,
	.pfn		= 0, /* run-time */
	.length		= SZ_8K,
	.type		= MT_DEVICE,
};

static struct map_desc uart_io_desc __initdata = {
	.virtual	= 0xfec02000,
	.pfn		= __phys_to_pfn(0xffc02000),
	.length		= SZ_8K,
	.type		= MT_DEVICE,
};

static void __init socfpga_soc_device_init(void)
{
	struct device_node *root;
	struct soc_device *soc_dev;
	struct soc_device_attribute *soc_dev_attr;
	const char *machine;
	u32 id = SOCFPGA_ID_DEFAULT;
	u32 rev = SOCFPGA_REVISION_DEFAULT;
	int err;

	root = of_find_node_by_path("/");
	if (!root)
		return;

	err = of_property_read_string(root, "model", &machine);
	if (err)
		return;

	of_node_put(root);

	soc_dev_attr = kzalloc(sizeof(*soc_dev_attr), GFP_KERNEL);
	if (!soc_dev_attr)
		return;

	/* Read Silicon ID from System manager */
	if (sys_manager_base_addr) {
		id =  __raw_readl(sys_manager_base_addr +
			SYSMGR_SILICON_ID1_OFFSET);
		rev = (id & SYSMGR_SILICON_ID1_REV_MASK)
				>> SYSMGR_SILICON_ID1_REV_SHIFT;
		id = (id & SYSMGR_SILICON_ID1_ID_MASK)
				>> SYSMGR_SILICON_ID1_ID_SHIFT;
	}

	soc_dev_attr->soc_id = kasprintf(GFP_KERNEL, "%u", id);
	soc_dev_attr->revision = kasprintf(GFP_KERNEL, "%d", rev);
	soc_dev_attr->machine = kasprintf(GFP_KERNEL, "%s", machine);
	soc_dev_attr->family = "SOCFPGA";

	soc_dev = soc_device_register(soc_dev_attr);
	if (IS_ERR_OR_NULL(soc_dev)) {
		kfree(soc_dev_attr->soc_id);
		kfree(soc_dev_attr->machine);
		kfree(soc_dev_attr->revision);
		kfree(soc_dev_attr);
		return;
	}

	return;
}

static void __init socfpga_scu_map_io(void)
{
	unsigned long base;

	/* Get SCU base */
	asm("mrc p15, 4, %0, c15, c0, 0" : "=r" (base));

	scu_io_desc.pfn = __phys_to_pfn(base);
	iotable_init(&scu_io_desc, 1);
}

static void __init enable_periphs(void)
{
	/* Release all peripherals from reset.*/
	__raw_writel(0, rst_manager_base_addr + SOCFPGA_RSTMGR_MODPERRST);
}

static void __init socfpga_map_io(void)
{
	socfpga_scu_map_io();
	iotable_init(&uart_io_desc, 1);
	early_printk("Early printk initialized\n");
}

void __init socfpga_sysmgr_init(void)
{
	struct device_node *np;

	np = of_find_compatible_node(NULL, NULL, "altr,sys-mgr");

	if (of_property_read_u32(np, "cpu1-start-addr",
			(u32 *) &cpu1start_addr))
		pr_err("SMP: Need cpu1-start-addr in device tree.\n");

	sys_manager_base_addr = of_iomap(np, 0);

	np = of_find_compatible_node(NULL, NULL, "altr,rst-mgr");
	rst_manager_base_addr = of_iomap(np, 0);
	WARN_ON(!rst_manager_base_addr);

	np = of_find_compatible_node(NULL, NULL, "altr,clk-mgr");
	clkmgr_base_addr = of_iomap(np, 0);
	WARN_ON(!clkmgr_base_addr);

	np = of_find_compatible_node(NULL, NULL, "altr,sdr-ctl");
	if (!np) {
		pr_err("SOCFPGA: Unable to find sdr-ctl\n");
		return;
	}

	sdr_ctl_base_addr = of_iomap(np, 0);
	WARN_ON(!sdr_ctl_base_addr);

	np = of_find_compatible_node(NULL, NULL, "altr,l3regs");
	if (!np) {
		pr_err("SOCFPGA: Unable to find l3regs\n");
		return;
	}

	l3regs_base_addr = of_iomap(np, 0);
	WARN_ON(!l3regs_base_addr);
}

static void __init socfpga_init_irq(void)
{
	irqchip_init();
	socfpga_sysmgr_init();
	socfpga_init_l2_ecc();
}

static void socfpga_cyclone5_restart(enum reboot_mode mode, const char *cmd)
{
	u32 temp;

	/* Turn on all periph PLL clocks */
	writel(0xffff, clkmgr_base_addr + SOCFPGA_ENABLE_PLL_REG);

	temp = readl(rst_manager_base_addr + SOCFPGA_RSTMGR_CTRL);

	if (mode == REBOOT_HARD)
		temp |= RSTMGR_CTRL_SWCOLDRSTREQ;
	else
		temp |= RSTMGR_CTRL_SWWARMRSTREQ;
	writel(temp, rst_manager_base_addr + SOCFPGA_RSTMGR_CTRL);
}

static void __init socfpga_cyclone5_init(void)
{
<<<<<<< HEAD
#ifdef CONFIG_CACHE_L2X0
	u32 aux_ctrl = 0;
	socfpga_init_l2_ecc();
	aux_ctrl |= (1 << L2X0_AUX_CTRL_SHARE_OVERRIDE_SHIFT) |
			(1 << L2X0_AUX_CTRL_DATA_PREFETCH_SHIFT) |
			(1 << L2X0_AUX_CTRL_INSTR_PREFETCH_SHIFT);
	l2x0_of_init(aux_ctrl, ~0UL);
#endif
	of_platform_populate(NULL, of_default_bus_match_table,
		socfpga_auxdata_lookup, NULL);

	socfpga_init_ocram_ecc();

	enable_periphs();

	socfpga_soc_device_init();
=======
	of_platform_populate(NULL, of_default_bus_match_table,
				socfpga_auxdata_lookup, NULL);
	enable_periphs();
	socfpga_soc_device_init();
	socfpga_init_ocram_ecc();
>>>>>>> 38dbab50
}

static const char *altera_dt_match[] = {
	"altr,socfpga",
	NULL
};

DT_MACHINE_START(SOCFPGA, "Altera SOCFPGA")
	.l2c_aux_val	= L310_AUX_CTRL_DATA_PREFETCH |
			L310_AUX_CTRL_INSTR_PREFETCH |
			L2C_AUX_CTRL_SHARED_OVERRIDE,
	.l2c_aux_mask	= ~0,
	.smp		= smp_ops(socfpga_smp_ops),
	.map_io		= socfpga_map_io,
	.init_irq	= socfpga_init_irq,
	.init_machine	= socfpga_cyclone5_init,
	.restart	= socfpga_cyclone5_restart,
	.dt_compat	= altera_dt_match,
MACHINE_END<|MERGE_RESOLUTION|>--- conflicted
+++ resolved
@@ -209,30 +209,11 @@
 
 static void __init socfpga_cyclone5_init(void)
 {
-<<<<<<< HEAD
-#ifdef CONFIG_CACHE_L2X0
-	u32 aux_ctrl = 0;
-	socfpga_init_l2_ecc();
-	aux_ctrl |= (1 << L2X0_AUX_CTRL_SHARE_OVERRIDE_SHIFT) |
-			(1 << L2X0_AUX_CTRL_DATA_PREFETCH_SHIFT) |
-			(1 << L2X0_AUX_CTRL_INSTR_PREFETCH_SHIFT);
-	l2x0_of_init(aux_ctrl, ~0UL);
-#endif
-	of_platform_populate(NULL, of_default_bus_match_table,
-		socfpga_auxdata_lookup, NULL);
-
-	socfpga_init_ocram_ecc();
-
-	enable_periphs();
-
-	socfpga_soc_device_init();
-=======
 	of_platform_populate(NULL, of_default_bus_match_table,
 				socfpga_auxdata_lookup, NULL);
 	enable_periphs();
 	socfpga_soc_device_init();
 	socfpga_init_ocram_ecc();
->>>>>>> 38dbab50
 }
 
 static const char *altera_dt_match[] = {
