/*
 * Based on arch/arm/mm/fault.c
 *
 * Copyright (C) 1995  Linus Torvalds
 * Copyright (C) 1995-2004 Russell King
 * Copyright (C) 2012 ARM Ltd.
 *
 * This program is free software; you can redistribute it and/or modify
 * it under the terms of the GNU General Public License version 2 as
 * published by the Free Software Foundation.
 *
 * This program is distributed in the hope that it will be useful,
 * but WITHOUT ANY WARRANTY; without even the implied warranty of
 * MERCHANTABILITY or FITNESS FOR A PARTICULAR PURPOSE.  See the
 * GNU General Public License for more details.
 *
 * You should have received a copy of the GNU General Public License
 * along with this program.  If not, see <http://www.gnu.org/licenses/>.
 */

#include <linux/module.h>
#include <linux/signal.h>
#include <linux/mm.h>
#include <linux/hardirq.h>
#include <linux/init.h>
#include <linux/kprobes.h>
#include <linux/uaccess.h>
#include <linux/page-flags.h>
#include <linux/sched.h>
#include <linux/highmem.h>
#include <linux/perf_event.h>

#include <asm/exception.h>
#include <asm/debug-monitors.h>
#include <asm/esr.h>
#include <asm/system_misc.h>
#include <asm/pgtable.h>
#include <asm/tlbflush.h>
#include <asm/esr.h>

static const char *fault_name(unsigned int esr);

/*
 * Dump out the page tables associated with 'addr' in mm 'mm'.
 */
void show_pte(struct mm_struct *mm, unsigned long addr)
{
	pgd_t *pgd;

	if (!mm)
		mm = &init_mm;

	pr_alert("pgd = %p\n", mm->pgd);
	pgd = pgd_offset(mm, addr);
	pr_alert("[%08lx] *pgd=%016llx", addr, pgd_val(*pgd));

	do {
		pud_t *pud;
		pmd_t *pmd;
		pte_t *pte;

		if (pgd_none(*pgd) || pgd_bad(*pgd))
			break;

		pud = pud_offset(pgd, addr);
		printk(", *pud=%016llx", pud_val(*pud));
		if (pud_none(*pud) || pud_bad(*pud))
			break;

		pmd = pmd_offset(pud, addr);
		printk(", *pmd=%016llx", pmd_val(*pmd));
		if (pmd_none(*pmd) || pmd_bad(*pmd))
			break;

		pte = pte_offset_map(pmd, addr);
		printk(", *pte=%016llx", pte_val(*pte));
		pte_unmap(pte);
	} while(0);

	printk("\n");
}

/*
 * The kernel tried to access some page that wasn't present.
 */
static void __do_kernel_fault(struct mm_struct *mm, unsigned long addr,
			      unsigned int esr, struct pt_regs *regs)
{
	/*
	 * Are we prepared to handle this kernel fault?
	 */
	if (fixup_exception(regs))
		return;

	/*
	 * No handler, we'll have to terminate things with extreme prejudice.
	 */
	bust_spinlocks(1);
	pr_alert("Unable to handle kernel %s at virtual address %08lx\n",
		 (addr < PAGE_SIZE) ? "NULL pointer dereference" :
		 "paging request", addr);

	show_pte(mm, addr);
	die("Oops", regs, esr);
	bust_spinlocks(0);
	do_exit(SIGKILL);
}

/*
 * Something tried to access memory that isn't in our memory map. User mode
 * accesses just cause a SIGSEGV
 */
static void __do_user_fault(struct task_struct *tsk, unsigned long addr,
			    unsigned int esr, unsigned int sig, int code,
			    struct pt_regs *regs)
{
	struct siginfo si;

	if (show_unhandled_signals && unhandled_signal(tsk, sig) &&
	    printk_ratelimit()) {
		pr_info("%s[%d]: unhandled %s (%d) at 0x%08lx, esr 0x%03x\n",
			tsk->comm, task_pid_nr(tsk), fault_name(esr), sig,
			addr, esr);
		show_pte(tsk->mm, addr);
		show_regs(regs);
	}

	tsk->thread.fault_address = addr;
	tsk->thread.fault_code = esr;
	si.si_signo = sig;
	si.si_errno = 0;
	si.si_code = code;
	si.si_addr = (void __user *)addr;
	force_sig_info(sig, &si, tsk);
}

static void do_bad_area(unsigned long addr, unsigned int esr, struct pt_regs *regs)
{
	struct task_struct *tsk = current;
	struct mm_struct *mm = tsk->active_mm;

	/*
	 * If we are in kernel mode at this point, we have no context to
	 * handle this fault with.
	 */
	if (user_mode(regs))
		__do_user_fault(tsk, addr, esr, SIGSEGV, SEGV_MAPERR, regs);
	else
		__do_kernel_fault(mm, addr, esr, regs);
}

#define VM_FAULT_BADMAP		0x010000
#define VM_FAULT_BADACCESS	0x020000

<<<<<<< HEAD
#define ESR_WRITE		(1 << 6)
#define ESR_CM			(1 << 8)
=======
#define ESR_LNX_EXEC		(1 << 24)
>>>>>>> 9e82bf01

static int __do_page_fault(struct mm_struct *mm, unsigned long addr,
			   unsigned int mm_flags, unsigned long vm_flags,
			   struct task_struct *tsk)
{
	struct vm_area_struct *vma;
	int fault;

	vma = find_vma(mm, addr);
	fault = VM_FAULT_BADMAP;
	if (unlikely(!vma))
		goto out;
	if (unlikely(vma->vm_start > addr))
		goto check_stack;

	/*
	 * Ok, we have a good vm_area for this memory access, so we can handle
	 * it.
	 */
good_area:
	/*
	 * Check that the permissions on the VMA allow for the fault which
	 * occurred. If we encountered a write or exec fault, we must have
	 * appropriate permissions, otherwise we allow any permission.
	 */
	if (!(vma->vm_flags & vm_flags)) {
		fault = VM_FAULT_BADACCESS;
		goto out;
	}

	return handle_mm_fault(mm, vma, addr & PAGE_MASK, mm_flags);

check_stack:
	if (vma->vm_flags & VM_GROWSDOWN && !expand_stack(vma, addr))
		goto good_area;
out:
	return fault;
}

static int __kprobes do_page_fault(unsigned long addr, unsigned int esr,
				   struct pt_regs *regs)
{
	struct task_struct *tsk;
	struct mm_struct *mm;
	int fault, sig, code;
	unsigned long vm_flags = VM_READ | VM_WRITE | VM_EXEC;
	unsigned int mm_flags = FAULT_FLAG_ALLOW_RETRY | FAULT_FLAG_KILLABLE;
	unsigned long esr_ec = esr >> ESR_EL1_EC_SHIFT;

	tsk = current;
	mm  = tsk->mm;

	/* Enable interrupts if they were enabled in the parent context. */
	if (interrupts_enabled(regs))
		local_irq_enable();

	/*
	 * If we're in an interrupt or have no user context, we must not take
	 * the fault.
	 */
	if (in_atomic() || !mm)
		goto no_context;

	if (user_mode(regs))
		mm_flags |= FAULT_FLAG_USER;

	if (esr_ec == ESR_EL1_EC_IABT_EL0 || esr_ec == ESR_EL1_EC_IABT_EL1) {
		vm_flags = VM_EXEC;
	} else if ((esr & ESR_EL1_WRITE) && !(esr & ESR_EL1_CM)) {
		vm_flags = VM_WRITE;
		mm_flags |= FAULT_FLAG_WRITE;
	}

	/*
	 * As per x86, we may deadlock here. However, since the kernel only
	 * validly references user space from well defined areas of the code,
	 * we can bug out early if this is from code which shouldn't.
	 */
	if (!down_read_trylock(&mm->mmap_sem)) {
		if (!user_mode(regs) && !search_exception_tables(regs->pc))
			goto no_context;
retry:
		down_read(&mm->mmap_sem);
	} else {
		/*
		 * The above down_read_trylock() might have succeeded in which
		 * case, we'll have missed the might_sleep() from down_read().
		 */
		might_sleep();
#ifdef CONFIG_DEBUG_VM
		if (!user_mode(regs) && !search_exception_tables(regs->pc))
			goto no_context;
#endif
	}

	fault = __do_page_fault(mm, addr, mm_flags, vm_flags, tsk);

	/*
	 * If we need to retry but a fatal signal is pending, handle the
	 * signal first. We do not need to release the mmap_sem because it
	 * would already be released in __lock_page_or_retry in mm/filemap.c.
	 */
	if ((fault & VM_FAULT_RETRY) && fatal_signal_pending(current))
		return 0;

	/*
	 * Major/minor page fault accounting is only done on the initial
	 * attempt. If we go through a retry, it is extremely likely that the
	 * page will be found in page cache at that point.
	 */

	perf_sw_event(PERF_COUNT_SW_PAGE_FAULTS, 1, regs, addr);
	if (mm_flags & FAULT_FLAG_ALLOW_RETRY) {
		if (fault & VM_FAULT_MAJOR) {
			tsk->maj_flt++;
			perf_sw_event(PERF_COUNT_SW_PAGE_FAULTS_MAJ, 1, regs,
				      addr);
		} else {
			tsk->min_flt++;
			perf_sw_event(PERF_COUNT_SW_PAGE_FAULTS_MIN, 1, regs,
				      addr);
		}
		if (fault & VM_FAULT_RETRY) {
			/*
			 * Clear FAULT_FLAG_ALLOW_RETRY to avoid any risk of
			 * starvation.
			 */
			mm_flags &= ~FAULT_FLAG_ALLOW_RETRY;
			goto retry;
		}
	}

	up_read(&mm->mmap_sem);

	/*
	 * Handle the "normal" case first - VM_FAULT_MAJOR / VM_FAULT_MINOR
	 */
	if (likely(!(fault & (VM_FAULT_ERROR | VM_FAULT_BADMAP |
			      VM_FAULT_BADACCESS))))
		return 0;

	/*
	 * If we are in kernel mode at this point, we have no context to
	 * handle this fault with.
	 */
	if (!user_mode(regs))
		goto no_context;

	if (fault & VM_FAULT_OOM) {
		/*
		 * We ran out of memory, call the OOM killer, and return to
		 * userspace (which will retry the fault, or kill us if we got
		 * oom-killed).
		 */
		pagefault_out_of_memory();
		return 0;
	}

	if (fault & VM_FAULT_SIGBUS) {
		/*
		 * We had some memory, but were unable to successfully fix up
		 * this page fault.
		 */
		sig = SIGBUS;
		code = BUS_ADRERR;
	} else {
		/*
		 * Something tried to access memory that isn't in our memory
		 * map.
		 */
		sig = SIGSEGV;
		code = fault == VM_FAULT_BADACCESS ?
			SEGV_ACCERR : SEGV_MAPERR;
	}

	__do_user_fault(tsk, addr, esr, sig, code, regs);
	return 0;

no_context:
	__do_kernel_fault(mm, addr, esr, regs);
	return 0;
}

/*
 * First Level Translation Fault Handler
 *
 * We enter here because the first level page table doesn't contain a valid
 * entry for the address.
 *
 * If the address is in kernel space (>= TASK_SIZE), then we are probably
 * faulting in the vmalloc() area.
 *
 * If the init_task's first level page tables contains the relevant entry, we
 * copy the it to this task.  If not, we send the process a signal, fixup the
 * exception, or oops the kernel.
 *
 * NOTE! We MUST NOT take any locks for this case. We may be in an interrupt
 * or a critical region, and should only copy the information from the master
 * page table, nothing more.
 */
static int __kprobes do_translation_fault(unsigned long addr,
					  unsigned int esr,
					  struct pt_regs *regs)
{
	if (addr < TASK_SIZE)
		return do_page_fault(addr, esr, regs);

	do_bad_area(addr, esr, regs);
	return 0;
}

/*
 * This abort handler always returns "fault".
 */
static int do_bad(unsigned long addr, unsigned int esr, struct pt_regs *regs)
{
	return 1;
}

static struct fault_info {
	int	(*fn)(unsigned long addr, unsigned int esr, struct pt_regs *regs);
	int	sig;
	int	code;
	const char *name;
} fault_info[] = {
	{ do_bad,		SIGBUS,  0,		"ttbr address size fault"	},
	{ do_bad,		SIGBUS,  0,		"level 1 address size fault"	},
	{ do_bad,		SIGBUS,  0,		"level 2 address size fault"	},
	{ do_bad,		SIGBUS,  0,		"level 3 address size fault"	},
	{ do_translation_fault,	SIGSEGV, SEGV_MAPERR,	"input address range fault"	},
	{ do_translation_fault,	SIGSEGV, SEGV_MAPERR,	"level 1 translation fault"	},
	{ do_translation_fault,	SIGSEGV, SEGV_MAPERR,	"level 2 translation fault"	},
	{ do_page_fault,	SIGSEGV, SEGV_MAPERR,	"level 3 translation fault"	},
	{ do_bad,		SIGBUS,  0,		"reserved access flag fault"	},
	{ do_page_fault,	SIGSEGV, SEGV_ACCERR,	"level 1 access flag fault"	},
	{ do_page_fault,	SIGSEGV, SEGV_ACCERR,	"level 2 access flag fault"	},
	{ do_page_fault,	SIGSEGV, SEGV_ACCERR,	"level 3 access flag fault"	},
	{ do_bad,		SIGBUS,  0,		"reserved permission fault"	},
	{ do_page_fault,	SIGSEGV, SEGV_ACCERR,	"level 1 permission fault"	},
	{ do_page_fault,	SIGSEGV, SEGV_ACCERR,	"level 2 permission fault"	},
	{ do_page_fault,	SIGSEGV, SEGV_ACCERR,	"level 3 permission fault"	},
	{ do_bad,		SIGBUS,  0,		"synchronous external abort"	},
	{ do_bad,		SIGBUS,  0,		"asynchronous external abort"	},
	{ do_bad,		SIGBUS,  0,		"unknown 18"			},
	{ do_bad,		SIGBUS,  0,		"unknown 19"			},
	{ do_bad,		SIGBUS,  0,		"synchronous abort (translation table walk)" },
	{ do_bad,		SIGBUS,  0,		"synchronous abort (translation table walk)" },
	{ do_bad,		SIGBUS,  0,		"synchronous abort (translation table walk)" },
	{ do_bad,		SIGBUS,  0,		"synchronous abort (translation table walk)" },
	{ do_bad,		SIGBUS,  0,		"synchronous parity error"	},
	{ do_bad,		SIGBUS,  0,		"asynchronous parity error"	},
	{ do_bad,		SIGBUS,  0,		"unknown 26"			},
	{ do_bad,		SIGBUS,  0,		"unknown 27"			},
	{ do_bad,		SIGBUS,  0,		"synchronous parity error (translation table walk" },
	{ do_bad,		SIGBUS,  0,		"synchronous parity error (translation table walk" },
	{ do_bad,		SIGBUS,  0,		"synchronous parity error (translation table walk" },
	{ do_bad,		SIGBUS,  0,		"synchronous parity error (translation table walk" },
	{ do_bad,		SIGBUS,  0,		"unknown 32"			},
	{ do_bad,		SIGBUS,  BUS_ADRALN,	"alignment fault"		},
	{ do_bad,		SIGBUS,  0,		"debug event"			},
	{ do_bad,		SIGBUS,  0,		"unknown 35"			},
	{ do_bad,		SIGBUS,  0,		"unknown 36"			},
	{ do_bad,		SIGBUS,  0,		"unknown 37"			},
	{ do_bad,		SIGBUS,  0,		"unknown 38"			},
	{ do_bad,		SIGBUS,  0,		"unknown 39"			},
	{ do_bad,		SIGBUS,  0,		"unknown 40"			},
	{ do_bad,		SIGBUS,  0,		"unknown 41"			},
	{ do_bad,		SIGBUS,  0,		"unknown 42"			},
	{ do_bad,		SIGBUS,  0,		"unknown 43"			},
	{ do_bad,		SIGBUS,  0,		"unknown 44"			},
	{ do_bad,		SIGBUS,  0,		"unknown 45"			},
	{ do_bad,		SIGBUS,  0,		"unknown 46"			},
	{ do_bad,		SIGBUS,  0,		"unknown 47"			},
	{ do_bad,		SIGBUS,  0,		"unknown 48"			},
	{ do_bad,		SIGBUS,  0,		"unknown 49"			},
	{ do_bad,		SIGBUS,  0,		"unknown 50"			},
	{ do_bad,		SIGBUS,  0,		"unknown 51"			},
	{ do_bad,		SIGBUS,  0,		"implementation fault (lockdown abort)" },
	{ do_bad,		SIGBUS,  0,		"unknown 53"			},
	{ do_bad,		SIGBUS,  0,		"unknown 54"			},
	{ do_bad,		SIGBUS,  0,		"unknown 55"			},
	{ do_bad,		SIGBUS,  0,		"unknown 56"			},
	{ do_bad,		SIGBUS,  0,		"unknown 57"			},
	{ do_bad,		SIGBUS,  0,		"implementation fault (coprocessor abort)" },
	{ do_bad,		SIGBUS,  0,		"unknown 59"			},
	{ do_bad,		SIGBUS,  0,		"unknown 60"			},
	{ do_bad,		SIGBUS,  0,		"unknown 61"			},
	{ do_bad,		SIGBUS,  0,		"unknown 62"			},
	{ do_bad,		SIGBUS,  0,		"unknown 63"			},
};

static const char *fault_name(unsigned int esr)
{
	const struct fault_info *inf = fault_info + (esr & 63);
	return inf->name;
}

/*
 * Dispatch a data abort to the relevant handler.
 */
asmlinkage void __exception do_mem_abort(unsigned long addr, unsigned int esr,
					 struct pt_regs *regs)
{
	const struct fault_info *inf = fault_info + (esr & 63);
	struct siginfo info;

	if (!inf->fn(addr, esr, regs))
		return;

	pr_alert("Unhandled fault: %s (0x%08x) at 0x%016lx\n",
		 inf->name, esr, addr);

	info.si_signo = inf->sig;
	info.si_errno = 0;
	info.si_code  = inf->code;
	info.si_addr  = (void __user *)addr;
	arm64_notify_die("", regs, &info, esr);
}

/*
 * Handle stack alignment exceptions.
 */
asmlinkage void __exception do_sp_pc_abort(unsigned long addr,
					   unsigned int esr,
					   struct pt_regs *regs)
{
	struct siginfo info;

	info.si_signo = SIGBUS;
	info.si_errno = 0;
	info.si_code  = BUS_ADRALN;
	info.si_addr  = (void __user *)addr;
	arm64_notify_die("", regs, &info, esr);
}

static struct fault_info debug_fault_info[] = {
	{ do_bad,	SIGTRAP,	TRAP_HWBKPT,	"hardware breakpoint"	},
	{ do_bad,	SIGTRAP,	TRAP_HWBKPT,	"hardware single-step"	},
	{ do_bad,	SIGTRAP,	TRAP_HWBKPT,	"hardware watchpoint"	},
	{ do_bad,	SIGBUS,		0,		"unknown 3"		},
	{ do_bad,	SIGTRAP,	TRAP_BRKPT,	"aarch32 BKPT"		},
	{ do_bad,	SIGTRAP,	0,		"aarch32 vector catch"	},
	{ do_bad,	SIGTRAP,	TRAP_BRKPT,	"aarch64 BRK"		},
	{ do_bad,	SIGBUS,		0,		"unknown 7"		},
};

void __init hook_debug_fault_code(int nr,
				  int (*fn)(unsigned long, unsigned int, struct pt_regs *),
				  int sig, int code, const char *name)
{
	BUG_ON(nr < 0 || nr >= ARRAY_SIZE(debug_fault_info));

	debug_fault_info[nr].fn		= fn;
	debug_fault_info[nr].sig	= sig;
	debug_fault_info[nr].code	= code;
	debug_fault_info[nr].name	= name;
}

asmlinkage int __exception do_debug_exception(unsigned long addr,
					      unsigned int esr,
					      struct pt_regs *regs)
{
	const struct fault_info *inf = debug_fault_info + DBG_ESR_EVT(esr);
	struct siginfo info;

	if (!inf->fn(addr, esr, regs))
		return 1;

	pr_alert("Unhandled debug exception: %s (0x%08x) at 0x%016lx\n",
		 inf->name, esr, addr);

	info.si_signo = inf->sig;
	info.si_errno = 0;
	info.si_code  = inf->code;
	info.si_addr  = (void __user *)addr;
	arm64_notify_die("", regs, &info, 0);

	return 0;
}<|MERGE_RESOLUTION|>--- conflicted
+++ resolved
@@ -151,13 +151,6 @@
 
 #define VM_FAULT_BADMAP		0x010000
 #define VM_FAULT_BADACCESS	0x020000
-
-<<<<<<< HEAD
-#define ESR_WRITE		(1 << 6)
-#define ESR_CM			(1 << 8)
-=======
-#define ESR_LNX_EXEC		(1 << 24)
->>>>>>> 9e82bf01
 
 static int __do_page_fault(struct mm_struct *mm, unsigned long addr,
 			   unsigned int mm_flags, unsigned long vm_flags,
