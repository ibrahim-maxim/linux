# SPDX-License-Identifier: GPL-2.0-only
config MICROBLAZE
	def_bool y
	select ARCH_32BIT_OFF_T
	select ARCH_NO_SWAP
	select ARCH_HAS_DMA_PREP_COHERENT
	select ARCH_HAS_GCOV_PROFILE_ALL
	select ARCH_HAS_SYNC_DMA_FOR_CPU
	select ARCH_HAS_SYNC_DMA_FOR_DEVICE
	select ARCH_MIGHT_HAVE_PC_PARPORT
	select ARCH_WANT_IPC_PARSE_VERSION
	select BUILDTIME_TABLE_SORT
	select TIMER_OF
	select CLONE_BACKWARDS3
	select COMMON_CLK
	select DMA_DIRECT_REMAP
	select GENERIC_ATOMIC64
	select GENERIC_CPU_DEVICES
	select GENERIC_IDLE_POLL_SETUP
	select GENERIC_IRQ_PROBE
	select GENERIC_IRQ_SHOW
	select GENERIC_PCI_IOMAP
	select GENERIC_SCHED_CLOCK
	select HAVE_ARCH_HASH
	select HAVE_ARCH_KGDB
	select HAVE_ARCH_SECCOMP
	select HAVE_DEBUG_KMEMLEAK
	select HAVE_DMA_CONTIGUOUS
	select HAVE_DYNAMIC_FTRACE
	select HAVE_FTRACE_MCOUNT_RECORD
	select HAVE_FUNCTION_GRAPH_TRACER
	select HAVE_FUNCTION_TRACER
	select HAVE_PCI
	select IRQ_DOMAIN
	select XILINX_INTC
	select MODULES_USE_ELF_RELA
	select OF
	select OF_EARLY_FLATTREE
	select PCI_DOMAINS_GENERIC if PCI
	select PCI_SYSCALL if PCI
	select VIRT_TO_BUS
	select CPU_NO_EFFICIENT_FFS
	select MMU_GATHER_NO_RANGE
	select SPARSE_IRQ
	select GENERIC_IRQ_MULTI_HANDLER
	select HANDLE_DOMAIN_IRQ
	select SET_FS
	select ZONE_DMA
	select TRACE_IRQFLAGS_SUPPORT

# Endianness selection
choice
	prompt "Endianness selection"
	default CPU_LITTLE_ENDIAN
	help
	  microblaze architectures can be configured for either little or
	  big endian formats. Be sure to select the appropriate mode.

config CPU_BIG_ENDIAN
	bool "Big endian"

config CPU_LITTLE_ENDIAN
	bool "Little endian"

endchoice

<<<<<<< HEAD
config SMP
	bool "SMP support (EXPERIMENTAL)"
	default n
	help
	  This option enables SMP support for MicroBlaze. Every CPU has its own
	  BRAM connected via LMB. The BRAM is used as CPU private memory, which
	  is one reason CPU hotplug is not yet supported.
	  Timers and interrupt controllers are placed on the same bus and
	  accessible by all CPUs, but every CPU is assigned one timer and one
	  interrupt controller. There is also one free running clock source
	  timer for the whole system. The boot CPU wakes up other CPUs by
	  sending a wake-up software Interrupt to a specific CPU that is
	  sleeping. Wake-up will cause a jump to DDR start address where it is
	  assumed that the kernel is placed. There is currently no support for
	  placing the kernel at a different location.

config GENERIC_LOCKBREAK
	bool
	default y
	depends on SMP && PREEMPT

config NR_CPUS
	int "Maximum number of CPUs (2-8)"
	range 2 8
	depends on SMP
	default "2"

config ZONE_DMA
	def_bool y

=======
>>>>>>> 8bb7eca9
config ARCH_HAS_ILOG2_U32
	def_bool n

config ARCH_HAS_ILOG2_U64
	def_bool n

config GENERIC_HWEIGHT
	def_bool y

config GENERIC_CALIBRATE_DELAY
	def_bool y

config GENERIC_CSUM
	def_bool y

config STACKTRACE_SUPPORT
	def_bool y

config LOCKDEP_SUPPORT
	def_bool y

source "arch/microblaze/Kconfig.platform"

menu "Processor type and features"

source "kernel/Kconfig.hz"

config MMU
	def_bool y

comment "Boot options"

config CMDLINE_BOOL
	bool "Default bootloader kernel arguments"

config CMDLINE
	string "Default kernel command string"
	depends on CMDLINE_BOOL
	default "console=ttyUL0,115200"
	help
	  On some architectures there is currently no way for the boot loader
	  to pass arguments to the kernel. For these architectures, you should
	  supply some command-line options at build time by entering them
	  here.

config CMDLINE_FORCE
	bool "Force default kernel command string"
	depends on CMDLINE_BOOL
	default n
	help
	  Set this to have arguments from the default kernel command string
	  override those passed by the boot loader.

endmenu

menu "Kernel features"

config NR_CPUS
	int
	default "1"

config ADVANCED_OPTIONS
	bool "Prompt for advanced kernel configuration options"
	help
	  This option will enable prompting for a variety of advanced kernel
	  configuration options.  These options can cause the kernel to not
	  work if they are set incorrectly, but can be used to optimize certain
	  aspects of kernel memory management.

	  Unless you know what you are doing, say N here.

comment "Default settings for advanced configuration options are used"
	depends on !ADVANCED_OPTIONS

config HIGHMEM
	bool "High memory support"
<<<<<<< HEAD
=======
	select KMAP_LOCAL
>>>>>>> 8bb7eca9
	help
	  The address space of Microblaze processors is only 4 Gigabytes large
	  and it has to accommodate user address space, kernel address
	  space as well as some memory mapped IO. That means that, if you
	  have a large amount of physical memory and/or IO, not all of the
	  memory can be "permanently mapped" by the kernel. The physical
	  memory that is not permanently mapped is called "high memory".

	  If unsure, say n.

config LOWMEM_SIZE_BOOL
	bool "Set maximum low memory"
	depends on ADVANCED_OPTIONS
	help
	  This option allows you to set the maximum amount of memory which
	  will be used as "low memory", that is, memory which the kernel can
	  access directly, without having to set up a kernel virtual mapping.
	  This can be useful in optimizing the layout of kernel virtual
	  memory.

	  Say N here unless you know what you are doing.

config LOWMEM_SIZE
	hex "Maximum low memory size (in bytes)" if LOWMEM_SIZE_BOOL
	default "0x30000000"

config MANUAL_RESET_VECTOR
	hex "Microblaze reset vector address setup"
	default "0x0"
	help
	  Set this option to have the kernel override the CPU Reset vector.
	  If zero, no change will be made to the MicroBlaze reset vector at
	  address 0x0.
	  If non-zero, a jump instruction to this address, will be written
	  to the reset vector at address 0x0.
	  If you are unsure, set it to default value 0x0.

config KERNEL_START_BOOL
	bool "Set custom kernel base address"
	depends on ADVANCED_OPTIONS
	help
	  This option allows you to set the kernel virtual address at which
	  the kernel will map low memory (the kernel image will be linked at
	  this address).  This can be useful in optimizing the virtual memory
	  layout of the system.

	  Say N here unless you know what you are doing.

config KERNEL_START
	hex "Virtual address of kernel base" if KERNEL_START_BOOL
	default "0xc0000000"

config TASK_SIZE_BOOL
	bool "Set custom user task size"
	depends on ADVANCED_OPTIONS
	help
	  This option allows you to set the amount of virtual address space
	  allocated to user tasks.  This can be useful in optimizing the
	  virtual memory layout of the system.

	  Say N here unless you know what you are doing.

config TASK_SIZE
	hex "Size of user task space" if TASK_SIZE_BOOL
	default "0x80000000"

endmenu

menu "Bus Options"

config PCI_XILINX
	bool "Xilinx PCI host bridge support"
	depends on PCI

endmenu<|MERGE_RESOLUTION|>--- conflicted
+++ resolved
@@ -2,6 +2,7 @@
 config MICROBLAZE
 	def_bool y
 	select ARCH_32BIT_OFF_T
+	select ARCH_ATOMIC
 	select ARCH_NO_SWAP
 	select ARCH_HAS_DMA_PREP_COHERENT
 	select ARCH_HAS_GCOV_PROFILE_ALL
@@ -64,7 +65,6 @@
 
 endchoice
 
-<<<<<<< HEAD
 config SMP
 	bool "SMP support (EXPERIMENTAL)"
 	default n
@@ -92,11 +92,6 @@
 	depends on SMP
 	default "2"
 
-config ZONE_DMA
-	def_bool y
-
-=======
->>>>>>> 8bb7eca9
 config ARCH_HAS_ILOG2_U32
 	def_bool n
 
@@ -173,10 +168,7 @@
 
 config HIGHMEM
 	bool "High memory support"
-<<<<<<< HEAD
-=======
 	select KMAP_LOCAL
->>>>>>> 8bb7eca9
 	help
 	  The address space of Microblaze processors is only 4 Gigabytes large
 	  and it has to accommodate user address space, kernel address
