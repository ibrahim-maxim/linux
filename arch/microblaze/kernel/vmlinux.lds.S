--- conflicted
+++ resolved
@@ -19,12 +19,8 @@
 
 SECTIONS {
 	. = CONFIG_KERNEL_START;
-<<<<<<< HEAD
-	.text : {
-=======
 	_start = CONFIG_KERNEL_BASE_ADDR;
 	.text : AT(ADDR(.text) - LOAD_OFFSET) {
->>>>>>> ee1dea1f
 		_text = . ;
 		_stext = . ;
 		*(.text .text.*)
@@ -70,15 +66,10 @@
 	}
 
 	_sdata = . ;
-<<<<<<< HEAD
-	.data ALIGN (4096) : { /* page aligned when MMU used - origin 0x4 */
+	/* page aligned when MMU used - origin 0x4 */
+	.data ALIGN (4096) : AT(ADDR(.data) - LOAD_OFFSET) {
 		DATA_DATA
 		CONSTRUCTORS
-=======
-	/* page aligned when MMU used - origin 0x4 */
-	.data ALIGN (4096) : AT(ADDR(.data) - LOAD_OFFSET) {
-		*(.data)
->>>>>>> ee1dea1f
 	}
 	. = ALIGN(32);
 	.data.cacheline_aligned : AT(ADDR(.data.cacheline_aligned) - LOAD_OFFSET) {
@@ -122,13 +113,8 @@
 		_einittext = .;
 	}
 
-<<<<<<< HEAD
-	.init.data : {
+	.init.data : AT(ADDR(.init.data) - LOAD_OFFSET) {
 		INIT_DATA
-=======
-	.init.data : AT(ADDR(.init.data) - LOAD_OFFSET) {
-		*(.init.data)
->>>>>>> ee1dea1f
 	}
 
 	. = ALIGN(4);
