/*
 * Kernel execution entry point code.
 *
 *    Copyright (c) 1995-1996 Gary Thomas <gdt@linuxppc.org>
 *      Initial PowerPC version.
 *    Copyright (c) 1996 Cort Dougan <cort@cs.nmt.edu>
 *      Rewritten for PReP
 *    Copyright (c) 1996 Paul Mackerras <paulus@cs.anu.edu.au>
 *      Low-level exception handers, MMU support, and rewrite.
 *    Copyright (c) 1997 Dan Malek <dmalek@jlc.net>
 *      PowerPC 8xx modifications.
 *    Copyright (c) 1998-1999 TiVo, Inc.
 *      PowerPC 403GCX modifications.
 *    Copyright (c) 1999 Grant Erickson <grant@lcse.umn.edu>
 *      PowerPC 403GCX/405GP modifications.
 *    Copyright 2000 MontaVista Software Inc.
 *	PPC405 modifications
 *      PowerPC 403GCX/405GP modifications.
 * 	Author: MontaVista Software, Inc.
 *         	frank_rowand@mvista.com or source@mvista.com
 * 	   	debbie_chu@mvista.com
 *    Copyright 2002-2005 MontaVista Software, Inc.
 *      PowerPC 44x support, Matt Porter <mporter@kernel.crashing.org>
 *
 * This program is free software; you can redistribute  it and/or modify it
 * under  the terms of  the GNU General  Public License as published by the
 * Free Software Foundation;  either version 2 of the  License, or (at your
 * option) any later version.
 */

#include <asm/processor.h>
#include <asm/page.h>
#include <asm/mmu.h>
#include <asm/pgtable.h>
#include <asm/ibm4xx.h>
#include <asm/ibm44x.h>
#include <asm/cputable.h>
#include <asm/thread_info.h>
#include <asm/ppc_asm.h>
#include <asm/asm-offsets.h>
#include "head_booke.h"


/* As with the other PowerPC ports, it is expected that when code
 * execution begins here, the following registers contain valid, yet
 * optional, information:
 *
 *   r3 - Board info structure pointer (DRAM, frequency, MAC address, etc.)
 *   r4 - Starting address of the init RAM disk
 *   r5 - Ending address of the init RAM disk
 *   r6 - Start of kernel command line string (e.g. "mem=128")
 *   r7 - End of kernel command line string
 *
 */
	.text
_GLOBAL(_stext)
_GLOBAL(_start)
	/*
	 * Reserve a word at a fixed location to store the address
	 * of abatron_pteptrs
	 */
	nop
/*
 * Save parameters we are passed
 */
	mr	r31,r3
	mr	r30,r4
	mr	r29,r5
	mr	r28,r6
	mr	r27,r7
	li	r24,0		/* CPU number */

/*
 * Set up the initial MMU state
 *
 * We are still executing code at the virtual address
 * mappings set by the firmware for the base of RAM.
 *
 * We first invalidate all TLB entries but the one
 * we are running from.  We then load the KERNELBASE
 * mappings so we can begin to use kernel addresses
 * natively and so the interrupt vector locations are
 * permanently pinned (necessary since Book E
 * implementations always have translation enabled).
 *
 * TODO: Use the known TLB entry we are running from to
 *	 determine which physical region we are located
 *	 in.  This can be used to determine where in RAM
 *	 (on a shared CPU system) or PCI memory space
 *	 (on a DRAMless system) we are located.
 *       For now, we assume a perfect world which means
 *	 we are located at the base of DRAM (physical 0).
 */

/*
 * Search TLB for entry that we are currently using.
 * Invalidate all entries but the one we are using.
 */
	/* Load our current PID->MMUCR TID and MSR IS->MMUCR STS */
	mfspr	r3,SPRN_PID			/* Get PID */
	mfmsr	r4				/* Get MSR */
	andi.	r4,r4,MSR_IS@l			/* TS=1? */
	beq	wmmucr				/* If not, leave STS=0 */
	oris	r3,r3,PPC44x_MMUCR_STS@h	/* Set STS=1 */
wmmucr:	mtspr	SPRN_MMUCR,r3			/* Put MMUCR */
	sync

	bl	invstr				/* Find our address */
invstr:	mflr	r5				/* Make it accessible */
	tlbsx	r23,0,r5			/* Find entry we are in */
	li	r4,0				/* Start at TLB entry 0 */
	li	r3,0				/* Set PAGEID inval value */
1:	cmpw	r23,r4				/* Is this our entry? */
	beq	skpinv				/* If so, skip the inval */
	tlbwe	r3,r4,PPC44x_TLB_PAGEID		/* If not, inval the entry */
skpinv:	addi	r4,r4,1				/* Increment */
	cmpwi	r4,64				/* Are we done? */
	bne	1b				/* If not, repeat */
	isync					/* If so, context change */

/*
 * Configure and load pinned entry into TLB slot 63.
 */

	lis	r3,KERNELBASE@h		/* Load the kernel virtual address */
	ori	r3,r3,KERNELBASE@l

	/* Kernel is at the base of RAM */
	li r4, 0			/* Load the kernel physical address */

	/* Load the kernel PID = 0 */
	li	r0,0
	mtspr	SPRN_PID,r0
	sync

	/* Initialize MMUCR */
	li	r5,0
	mtspr	SPRN_MMUCR,r5
	sync

 	/* pageid fields */
	clrrwi	r3,r3,10		/* Mask off the effective page number */
	ori	r3,r3,PPC44x_TLB_VALID | PPC44x_TLB_256M

	/* xlat fields */
	clrrwi	r4,r4,10		/* Mask off the real page number */
					/* ERPN is 0 for first 4GB page */

	/* attrib fields */
	/* Added guarded bit to protect against speculative loads/stores.
	 *
	 * NOTE:
	 *   PPC44x_XILINX_TLB_I is defined according to
	 *   CONFIG_XILINX_DISABLE_44x_CACHE.
	 */
	li	r5,0
	ori	r5,r5,(PPC44x_TLB_SW | PPC44x_TLB_SR | PPC44x_TLB_SX | PPC44x_TLB_G | PPC44x_XILINX_TLB_I) /* SEG 2005-12-16: turn caches off */

        li      r0,63                    /* TLB slot 63 */

	tlbwe	r3,r0,PPC44x_TLB_PAGEID	/* Load the pageid fields */
	tlbwe	r4,r0,PPC44x_TLB_XLAT	/* Load the translation fields */
	tlbwe	r5,r0,PPC44x_TLB_ATTRIB	/* Load the attrib/access fields */

	/* Force context change */
#ifdef CONFIG_XILINX_ML5XX
	/* We can not use the content of the MSR register when we are using XMD
	 * to connect to a ml5xx board as XMD changes the contents of the MSR
	 * register. We load the default value instead.
	 */
        lis     r0,MSR_KERNEL@h
        ori     r0,r0,MSR_KERNEL@l
#else
	mfmsr	r0
#endif
	mtspr	SPRN_SRR1, r0
	lis	r0,3f@h
	ori	r0,r0,3f@l
	mtspr	SPRN_SRR0,r0
	sync
	rfi

	/* If necessary, invalidate original entry we used */
3:	cmpwi	r23,63
	beq	4f
	li	r6,0
	tlbwe   r6,r23,PPC44x_TLB_PAGEID
	isync

4:
#ifdef CONFIG_SERIAL_TEXT_DEBUG
	/*
	 * Add temporary UART mapping for early debug.
	 * We can map UART registers wherever we want as long as they don't
	 * interfere with other system mappings (e.g. with pinned entries).
	 * For an example of how we handle this - see ocotea.h.       --ebs
	 */
 	/* pageid fields */
	lis	r3,UART0_IO_BASE@h
#ifdef CONFIG_XILINX_ML5XX
	/* In the case of the ML5XX we want to map a 16k page. The 16k page
	 * will cover the UART0 and UART1 address range.
	 */
	ori	r3,r3,PPC44x_TLB_VALID | PPC44x_TLB_16K
#else
	/* Default case. Map 4k range. */
	ori	r3,r3,PPC44x_TLB_VALID | PPC44x_TLB_4K
#endif

	/* xlat fields */
	lis	r4,UART0_PHYS_IO_BASE@h		/* RPN depends on SoC */
#ifdef UART0_PHYS_ERPN
	ori	r4,r4,UART0_PHYS_ERPN		/* Add ERPN if above 4GB */
#endif

	/* attrib fields */
	li	r5,0
	ori	r5,r5,(PPC44x_TLB_SW | PPC44x_TLB_SR | PPC44x_TLB_I | PPC44x_TLB_G)

<<<<<<< HEAD
        li      r0,62                  /* TLB slot 62 */
=======
	li	r0,62			/* TLB slot 62 */
>>>>>>> 4b119e21

	tlbwe	r3,r0,PPC44x_TLB_PAGEID	/* Load the pageid fields */
	tlbwe	r4,r0,PPC44x_TLB_XLAT	/* Load the translation fields */
	tlbwe	r5,r0,PPC44x_TLB_ATTRIB	/* Load the attrib/access fields */

	/* Force context change */
	isync
#endif /* CONFIG_SERIAL_TEXT_DEBUG */

	/* Establish the interrupt vector offsets */
	SET_IVOR(0,  CriticalInput);
	SET_IVOR(1,  MachineCheck);
	SET_IVOR(2,  DataStorage);
	SET_IVOR(3,  InstructionStorage);
	SET_IVOR(4,  ExternalInput);
	SET_IVOR(5,  Alignment);
	SET_IVOR(6,  Program);
	SET_IVOR(7,  FloatingPointUnavailable);
	SET_IVOR(8,  SystemCall);
	SET_IVOR(9,  AuxillaryProcessorUnavailable);
	SET_IVOR(10, Decrementer);
	SET_IVOR(11, FixedIntervalTimer);
	SET_IVOR(12, WatchdogTimer);
	SET_IVOR(13, DataTLBError);
	SET_IVOR(14, InstructionTLBError);
	SET_IVOR(15, Debug);

	/* Establish the interrupt vector base */
	lis	r4,interrupt_base@h	/* IVPR only uses the high 16-bits */
	mtspr	SPRN_IVPR,r4

	/*
	 * This is where the main kernel code starts.
	 */

	/* ptr to current */
	lis	r2,init_task@h
	ori	r2,r2,init_task@l

	/* ptr to current thread */
	addi	r4,r2,THREAD	/* init task's THREAD */
	mtspr	SPRN_SPRG3,r4

	/* stack */
	lis	r1,init_thread_union@h
	ori	r1,r1,init_thread_union@l
	li	r0,0
	stwu	r0,THREAD_SIZE-STACK_FRAME_OVERHEAD(r1)

	bl	early_init

/*
 * Decide what sort of machine this is and initialize the MMU.
 */
	mr	r3,r31
	mr	r4,r30
	mr	r5,r29
	mr	r6,r28
	mr	r7,r27
	bl	machine_init
	bl	MMU_init

	/* Setup PTE pointers for the Abatron bdiGDB */
	lis	r6, swapper_pg_dir@h
	ori	r6, r6, swapper_pg_dir@l
	lis	r5, abatron_pteptrs@h
	ori	r5, r5, abatron_pteptrs@l
	lis	r4, KERNELBASE@h
	ori	r4, r4, KERNELBASE@l
	stw	r5, 0(r4)	/* Save abatron_pteptrs at a fixed location */
	stw	r6, 0(r5)

	/* Let's move on */
	lis	r4,start_kernel@h
	ori	r4,r4,start_kernel@l
	lis	r3,MSR_KERNEL@h
	ori	r3,r3,MSR_KERNEL@l
	mtspr	SPRN_SRR0,r4
	mtspr	SPRN_SRR1,r3
	rfi			/* change context and jump to start_kernel */

/*
 * Interrupt vector entry code
 *
 * The Book E MMUs are always on so we don't need to handle
 * interrupts in real mode as with previous PPC processors. In
 * this case we handle interrupts in the kernel virtual address
 * space.
 *
 * Interrupt vectors are dynamically placed relative to the
 * interrupt prefix as determined by the address of interrupt_base.
 * The interrupt vectors offsets are programmed using the labels
 * for each interrupt vector entry.
 *
 * Interrupt vectors must be aligned on a 16 byte boundary.
 * We align on a 32 byte cache line boundary for good measure.
 */

interrupt_base:
	/* Critical Input Interrupt */
	CRITICAL_EXCEPTION(0x0100, CriticalInput, unknown_exception)

	/* Machine Check Interrupt */
#ifdef CONFIG_440A
	MCHECK_EXCEPTION(0x0200, MachineCheck, machine_check_exception)
#else
	CRITICAL_EXCEPTION(0x0200, MachineCheck, machine_check_exception)
#endif

	/* Data Storage Interrupt */
	START_EXCEPTION(DataStorage)
	mtspr	SPRN_SPRG0, r10		/* Save some working registers */
	mtspr	SPRN_SPRG1, r11
	mtspr	SPRN_SPRG4W, r12
	mtspr	SPRN_SPRG5W, r13
	mfcr	r11
	mtspr	SPRN_SPRG7W, r11

	/*
	 * Check if it was a store fault, if not then bail
	 * because a user tried to access a kernel or
	 * read-protected page.  Otherwise, get the
	 * offending address and handle it.
	 */
	mfspr	r10, SPRN_ESR
	andis.	r10, r10, ESR_ST@h
	beq	2f

	mfspr	r10, SPRN_DEAR		/* Get faulting address */

	/* If we are faulting a kernel address, we have to use the
	 * kernel page tables.
	 */
	lis	r11, TASK_SIZE@h
	cmplw	r10, r11
	blt+	3f
	lis	r11, swapper_pg_dir@h
	ori	r11, r11, swapper_pg_dir@l

	mfspr   r12,SPRN_MMUCR
	rlwinm	r12,r12,0,0,23		/* Clear TID */

	b	4f

	/* Get the PGD for the current thread */
3:
	mfspr	r11,SPRN_SPRG3
	lwz	r11,PGDIR(r11)

	/* Load PID into MMUCR TID */
	mfspr	r12,SPRN_MMUCR		/* Get MMUCR */
	mfspr   r13,SPRN_PID		/* Get PID */
	rlwimi	r12,r13,0,24,31		/* Set TID */

4:
	mtspr   SPRN_MMUCR,r12

	rlwinm  r12, r10, 13, 19, 29    /* Compute pgdir/pmd offset */
	lwzx    r11, r12, r11           /* Get pgd/pmd entry */
	rlwinm. r12, r11, 0, 0, 20      /* Extract pt base address */
	beq     2f                      /* Bail if no table */

	rlwimi  r12, r10, 23, 20, 28    /* Compute pte address */
	lwz     r11, 4(r12)             /* Get pte entry */

	andi.	r13, r11, _PAGE_RW	/* Is it writeable? */
	beq	2f			/* Bail if not */

	/* Update 'changed'.
	*/
	ori	r11, r11, _PAGE_DIRTY|_PAGE_ACCESSED|_PAGE_HWWRITE
	stw	r11, 4(r12)		/* Update Linux page table */

	li	r13, PPC44x_TLB_SR@l	/* Set SR */
	rlwimi	r13, r11, 29, 29, 29	/* SX = _PAGE_HWEXEC */
	rlwimi	r13, r11, 0, 30, 30	/* SW = _PAGE_RW */
	rlwimi	r13, r11, 29, 28, 28	/* UR = _PAGE_USER */
	rlwimi	r12, r11, 31, 26, 26	/* (_PAGE_USER>>1)->r12 */
	rlwimi	r12, r11, 29, 30, 30	/* (_PAGE_USER>>3)->r12 */
	and	r12, r12, r11		/* HWEXEC/RW & USER */
	rlwimi	r13, r12, 0, 26, 26	/* UX = HWEXEC & USER */
	rlwimi	r13, r12, 3, 27, 27	/* UW = RW & USER */

	rlwimi	r11,r13,0,26,31		/* Insert static perms */

	rlwinm	r11,r11,0,20,15		/* Clear U0-U3 */

	/* find the TLB index that caused the fault.  It has to be here. */
	tlbsx	r10, 0, r10

#ifdef CONFIG_XILINX_DISABLE_44x_CACHE
	ori	r11, r11, PPC44x_XILINX_TLB_I	/* SEG 2005-12-16: set/unset I */
#endif
	tlbwe	r11, r10, PPC44x_TLB_ATTRIB	/* Write ATTRIB */

	/* Done...restore registers and get out of here.
	*/
	mfspr	r11, SPRN_SPRG7R
	mtcr	r11
	mfspr	r13, SPRN_SPRG5R
	mfspr	r12, SPRN_SPRG4R

	mfspr	r11, SPRN_SPRG1
	mfspr	r10, SPRN_SPRG0
	rfi			/* Force context change */

2:
	/*
	 * The bailout.  Restore registers to pre-exception conditions
	 * and call the heavyweights to help us out.
	 */
	mfspr	r11, SPRN_SPRG7R
	mtcr	r11
	mfspr	r13, SPRN_SPRG5R
	mfspr	r12, SPRN_SPRG4R

	mfspr	r11, SPRN_SPRG1
	mfspr	r10, SPRN_SPRG0
	b	data_access

	/* Instruction Storage Interrupt */
	INSTRUCTION_STORAGE_EXCEPTION

	/* External Input Interrupt */
	EXCEPTION(0x0500, ExternalInput, do_IRQ, EXC_XFER_LITE)

	/* Alignment Interrupt */
	ALIGNMENT_EXCEPTION

	/* Program Interrupt */
	PROGRAM_EXCEPTION

	/* Floating Point Unavailable Interrupt */
#ifdef CONFIG_PPC_FPU
	FP_UNAVAILABLE_EXCEPTION
#else
	EXCEPTION(0x2010, FloatingPointUnavailable, unknown_exception, EXC_XFER_EE)
#endif

	/* System Call Interrupt */
	START_EXCEPTION(SystemCall)
	NORMAL_EXCEPTION_PROLOG
	EXC_XFER_EE_LITE(0x0c00, DoSyscall)

	/* Auxillary Processor Unavailable Interrupt */
	EXCEPTION(0x2020, AuxillaryProcessorUnavailable, unknown_exception, EXC_XFER_EE)

	/* Decrementer Interrupt */
	DECREMENTER_EXCEPTION

	/* Fixed Internal Timer Interrupt */
	/* TODO: Add FIT support */
	EXCEPTION(0x1010, FixedIntervalTimer, unknown_exception, EXC_XFER_EE)

	/* Watchdog Timer Interrupt */
	/* TODO: Add watchdog support */
#ifdef CONFIG_BOOKE_WDT
	CRITICAL_EXCEPTION(0x1020, WatchdogTimer, WatchdogException)
#else
	CRITICAL_EXCEPTION(0x1020, WatchdogTimer, unknown_exception)
#endif

	/* Data TLB Error Interrupt */
	START_EXCEPTION(DataTLBError)
	mtspr	SPRN_SPRG0, r10		/* Save some working registers */
	mtspr	SPRN_SPRG1, r11
	mtspr	SPRN_SPRG4W, r12
	mtspr	SPRN_SPRG5W, r13
	mfcr	r11
	mtspr	SPRN_SPRG7W, r11
	mfspr	r10, SPRN_DEAR		/* Get faulting address */

	/* If we are faulting a kernel address, we have to use the
	 * kernel page tables.
	 */
	lis	r11, TASK_SIZE@h
	cmplw	r10, r11
	blt+	3f
	lis	r11, swapper_pg_dir@h
	ori	r11, r11, swapper_pg_dir@l

	mfspr	r12,SPRN_MMUCR
	rlwinm	r12,r12,0,0,23		/* Clear TID */

	b	4f

	/* Get the PGD for the current thread */
3:
	mfspr	r11,SPRN_SPRG3
	lwz	r11,PGDIR(r11)

	/* Load PID into MMUCR TID */
	mfspr	r12,SPRN_MMUCR
	mfspr   r13,SPRN_PID		/* Get PID */
	rlwimi	r12,r13,0,24,31		/* Set TID */

4:
	mtspr	SPRN_MMUCR,r12

	rlwinm 	r12, r10, 13, 19, 29	/* Compute pgdir/pmd offset */
	lwzx	r11, r12, r11		/* Get pgd/pmd entry */
	rlwinm.	r12, r11, 0, 0, 20	/* Extract pt base address */
	beq	2f			/* Bail if no table */

	rlwimi	r12, r10, 23, 20, 28	/* Compute pte address */
	lwz	r11, 4(r12)		/* Get pte entry */
	andi.	r13, r11, _PAGE_PRESENT	/* Is the page present? */
	beq	2f			/* Bail if not present */

	ori	r11, r11, _PAGE_ACCESSED
	stw	r11, 4(r12)

	 /* Jump to common tlb load */
	b	finish_tlb_load

2:
	/* The bailout.  Restore registers to pre-exception conditions
	 * and call the heavyweights to help us out.
	 */
	mfspr	r11, SPRN_SPRG7R
	mtcr	r11
	mfspr	r13, SPRN_SPRG5R
	mfspr	r12, SPRN_SPRG4R
	mfspr	r11, SPRN_SPRG1
	mfspr	r10, SPRN_SPRG0
	b	data_access

	/* Instruction TLB Error Interrupt */
	/*
	 * Nearly the same as above, except we get our
	 * information from different registers and bailout
	 * to a different point.
	 */
	START_EXCEPTION(InstructionTLBError)
	mtspr	SPRN_SPRG0, r10		/* Save some working registers */
	mtspr	SPRN_SPRG1, r11
	mtspr	SPRN_SPRG4W, r12
	mtspr	SPRN_SPRG5W, r13
	mfcr	r11
	mtspr	SPRN_SPRG7W, r11
	mfspr	r10, SPRN_SRR0		/* Get faulting address */

	/* If we are faulting a kernel address, we have to use the
	 * kernel page tables.
	 */
	lis	r11, TASK_SIZE@h
	cmplw	r10, r11
	blt+	3f
	lis	r11, swapper_pg_dir@h
	ori	r11, r11, swapper_pg_dir@l

	mfspr	r12,SPRN_MMUCR
	rlwinm	r12,r12,0,0,23		/* Clear TID */

	b	4f

	/* Get the PGD for the current thread */
3:
	mfspr	r11,SPRN_SPRG3
	lwz	r11,PGDIR(r11)

	/* Load PID into MMUCR TID */
	mfspr	r12,SPRN_MMUCR
	mfspr   r13,SPRN_PID		/* Get PID */
	rlwimi	r12,r13,0,24,31		/* Set TID */

4:
	mtspr	SPRN_MMUCR,r12

	rlwinm	r12, r10, 13, 19, 29	/* Compute pgdir/pmd offset */
	lwzx	r11, r12, r11		/* Get pgd/pmd entry */
	rlwinm.	r12, r11, 0, 0, 20	/* Extract pt base address */
	beq	2f			/* Bail if no table */

	rlwimi	r12, r10, 23, 20, 28	/* Compute pte address */
	lwz	r11, 4(r12)		/* Get pte entry */
	andi.	r13, r11, _PAGE_PRESENT	/* Is the page present? */
	beq	2f			/* Bail if not present */

	ori	r11, r11, _PAGE_ACCESSED
	stw	r11, 4(r12)

	/* Jump to common TLB load point */
	b	finish_tlb_load

2:
	/* The bailout.  Restore registers to pre-exception conditions
	 * and call the heavyweights to help us out.
	 */
	mfspr	r11, SPRN_SPRG7R
	mtcr	r11
	mfspr	r13, SPRN_SPRG5R
	mfspr	r12, SPRN_SPRG4R
	mfspr	r11, SPRN_SPRG1
	mfspr	r10, SPRN_SPRG0
	b	InstructionStorage

	/* Debug Interrupt */
	DEBUG_EXCEPTION

/*
 * Local functions
 */
	/*
	 * Data TLB exceptions will bail out to this point
	 * if they can't resolve the lightweight TLB fault.
	 */
data_access:
	NORMAL_EXCEPTION_PROLOG
	mfspr	r5,SPRN_ESR		/* Grab the ESR, save it, pass arg3 */
	stw	r5,_ESR(r11)
	mfspr	r4,SPRN_DEAR		/* Grab the DEAR, save it, pass arg2 */
	EXC_XFER_EE_LITE(0x0300, handle_page_fault)

/*

 * Both the instruction and data TLB miss get to this
 * point to load the TLB.
 * 	r10 - EA of fault
 * 	r11 - available to use
 *	r12 - Pointer to the 64-bit PTE
 *	r13 - available to use
 *	MMUCR - loaded with proper value when we get here
 *	Upon exit, we reload everything and RFI.
 */
finish_tlb_load:
	/*
	 * We set execute, because we don't have the granularity to
	 * properly set this at the page level (Linux problem).
	 * If shared is set, we cause a zero PID->TID load.
	 * Many of these bits are software only.  Bits we don't set
	 * here we (properly should) assume have the appropriate value.
	 */

	/* Load the next available TLB index */
	lis	r13, tlb_44x_index@ha
	lwz	r13, tlb_44x_index@l(r13)
	/* Load the TLB high watermark */
	lis	r11, tlb_44x_hwater@ha
	lwz	r11, tlb_44x_hwater@l(r11)

	/* Increment, rollover, and store TLB index */
	addi	r13, r13, 1
	cmpw	0, r13, r11			/* reserve entries */
	ble	7f
	li	r13, 0
7:
	/* Store the next available TLB index */
	lis	r11, tlb_44x_index@ha
	stw	r13, tlb_44x_index@l(r11)

	lwz	r11, 0(r12)			/* Get MS word of PTE */
	lwz	r12, 4(r12)			/* Get LS word of PTE */
	rlwimi	r11, r12, 0, 0 , 19		/* Insert RPN */
	tlbwe	r11, r13, PPC44x_TLB_XLAT	/* Write XLAT */

	/*
	 * Create PAGEID. This is the faulting address,
	 * page size, and valid flag.
	 */
	li	r11, PPC44x_TLB_VALID | PPC44x_TLB_4K
	rlwimi	r10, r11, 0, 20, 31		/* Insert valid and page size */
	tlbwe	r10, r13, PPC44x_TLB_PAGEID	/* Write PAGEID */

	li	r10, PPC44x_TLB_SR@l		/* Set SR */
	rlwimi	r10, r12, 0, 30, 30		/* Set SW = _PAGE_RW */
	rlwimi	r10, r12, 29, 29, 29		/* SX = _PAGE_HWEXEC */
	rlwimi	r10, r12, 29, 28, 28		/* UR = _PAGE_USER */
	rlwimi	r11, r12, 31, 26, 26		/* (_PAGE_USER>>1)->r12 */
	and	r11, r12, r11			/* HWEXEC & USER */
	rlwimi	r10, r11, 0, 26, 26		/* UX = HWEXEC & USER */

	rlwimi	r12, r10, 0, 26, 31		/* Insert static perms */
	rlwinm	r12, r12, 0, 20, 15		/* Clear U0-U3 */
#ifdef CONFIG_XILINX_DISABLE_44x_CACHE
	ori	r12, r12, PPC44x_XILINX_TLB_I	/* SEG: 2005-12-16: set/unset I */
#endif
	tlbwe	r12, r13, PPC44x_TLB_ATTRIB	/* Write ATTRIB */

	/* Done...restore registers and get out of here.
	*/
	mfspr	r11, SPRN_SPRG7R
	mtcr	r11
	mfspr	r13, SPRN_SPRG5R
	mfspr	r12, SPRN_SPRG4R
	mfspr	r11, SPRN_SPRG1
	mfspr	r10, SPRN_SPRG0
	rfi					/* Force context change */

/*
 * Global functions
 */

/*
 * extern void giveup_altivec(struct task_struct *prev)
 *
 * The 44x core does not have an AltiVec unit.
 */
_GLOBAL(giveup_altivec)
	blr

/*
 * extern void giveup_fpu(struct task_struct *prev)
 *
 * The 44x core does not have an FPU.
 */
#ifndef CONFIG_PPC_FPU
_GLOBAL(giveup_fpu)
	blr
#endif

/*
 * extern void abort(void)
 *
 * At present, this routine just applies a system reset.
 */
_GLOBAL(abort)
        mfspr   r13,SPRN_DBCR0
        oris    r13,r13,DBCR0_RST_SYSTEM@h
        mtspr   SPRN_DBCR0,r13

_GLOBAL(set_context)

#ifdef CONFIG_BDI_SWITCH
	/* Context switch the PTE pointer for the Abatron BDI2000.
	 * The PGDIR is the second parameter.
	 */
	lis	r5, abatron_pteptrs@h
	ori	r5, r5, abatron_pteptrs@l
	stw	r4, 0x4(r5)
#endif
	mtspr	SPRN_PID,r3
	isync			/* Force context change */
	blr

/*
 * We put a few things here that have to be page-aligned. This stuff
 * goes at the beginning of the data segment, which is page-aligned.
 */
	.data
	.align	12
	.globl	sdata
sdata:
	.globl	empty_zero_page
empty_zero_page:
	.space	4096

/*
 * To support >32-bit physical addresses, we use an 8KB pgdir.
 */
	.globl	swapper_pg_dir
swapper_pg_dir:
	.space	8192

/* Reserved 4k for the critical exception stack & 4k for the machine
 * check stack per CPU for kernel mode exceptions */
	.section .bss
        .align 12
exception_stack_bottom:
	.space	BOOKE_EXCEPTION_STACK_SIZE
	.globl	exception_stack_top
exception_stack_top:

/*
 * This space gets a copy of optional info passed to us by the bootstrap
 * which is used to pass parameters into the kernel like root=/dev/sda1, etc.
 */
	.globl	cmd_line
cmd_line:
	.space	512

/*
 * Room for two PTE pointers, usually the kernel and current user pointers
 * to their respective root page table.
 */
abatron_pteptrs:
	.space	8<|MERGE_RESOLUTION|>--- conflicted
+++ resolved
@@ -217,11 +217,7 @@
 	li	r5,0
 	ori	r5,r5,(PPC44x_TLB_SW | PPC44x_TLB_SR | PPC44x_TLB_I | PPC44x_TLB_G)
 
-<<<<<<< HEAD
-        li      r0,62                  /* TLB slot 62 */
-=======
 	li	r0,62			/* TLB slot 62 */
->>>>>>> 4b119e21
 
 	tlbwe	r3,r0,PPC44x_TLB_PAGEID	/* Load the pageid fields */
 	tlbwe	r4,r0,PPC44x_TLB_XLAT	/* Load the translation fields */
