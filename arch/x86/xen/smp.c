/*
 * Xen SMP support
 *
 * This file implements the Xen versions of smp_ops.  SMP under Xen is
 * very straightforward.  Bringing a CPU up is simply a matter of
 * loading its initial context and setting it running.
 *
 * IPIs are handled through the Xen event mechanism.
 *
 * Because virtual CPUs can be scheduled onto any real CPU, there's no
 * useful topology information for the kernel to make use of.  As a
 * result, all CPUs are treated as if they're single-core and
 * single-threaded.
 *
 * This does not handle HOTPLUG_CPU yet.
 */
#include <linux/sched.h>
#include <linux/kernel_stat.h>
#include <linux/err.h>
#include <linux/smp.h>

#include <asm/paravirt.h>
#include <asm/desc.h>
#include <asm/pgtable.h>
#include <asm/cpu.h>

#include <xen/interface/xen.h>
#include <xen/interface/vcpu.h>

#include <asm/xen/interface.h>
#include <asm/xen/hypercall.h>

#include <xen/page.h>
#include <xen/events.h>

#include "xen-ops.h"
#include "mmu.h"

static void __cpuinit xen_init_lock_cpu(int cpu);

cpumask_t xen_cpu_initialized_map;

static DEFINE_PER_CPU(int, resched_irq);
static DEFINE_PER_CPU(int, callfunc_irq);
static DEFINE_PER_CPU(int, callfuncsingle_irq);
static DEFINE_PER_CPU(int, debug_irq) = -1;

static irqreturn_t xen_call_function_interrupt(int irq, void *dev_id);
static irqreturn_t xen_call_function_single_interrupt(int irq, void *dev_id);

/*
 * Reschedule call back. Nothing to do,
 * all the work is done automatically when
 * we return from the interrupt.
 */
static irqreturn_t xen_reschedule_interrupt(int irq, void *dev_id)
{
#ifdef CONFIG_X86_32
	__get_cpu_var(irq_stat).irq_resched_count++;
#else
	add_pda(irq_resched_count, 1);
#endif

	return IRQ_HANDLED;
}

static __cpuinit void cpu_bringup_and_idle(void)
{
	int cpu = smp_processor_id();

	cpu_init();
	preempt_disable();

	xen_enable_sysenter();
	xen_enable_syscall();

	cpu = smp_processor_id();
	smp_store_cpu_info(cpu);
	cpu_data(cpu).x86_max_cores = 1;
	set_cpu_sibling_map(cpu);

	xen_setup_cpu_clockevents();

	cpu_set(cpu, cpu_online_map);
	x86_write_percpu(cpu_state, CPU_ONLINE);
	wmb();

	/* We can take interrupts now: we're officially "up". */
	local_irq_enable();

	wmb();			/* make sure everything is out */
	cpu_idle();
}

static int xen_smp_intr_init(unsigned int cpu)
{
	int rc;
	const char *resched_name, *callfunc_name, *debug_name;

	resched_name = kasprintf(GFP_KERNEL, "resched%d", cpu);
	rc = bind_ipi_to_irqhandler(XEN_RESCHEDULE_VECTOR,
				    cpu,
				    xen_reschedule_interrupt,
				    IRQF_DISABLED|IRQF_PERCPU|IRQF_NOBALANCING,
				    resched_name,
				    NULL);
	if (rc < 0)
		goto fail;
	per_cpu(resched_irq, cpu) = rc;

	callfunc_name = kasprintf(GFP_KERNEL, "callfunc%d", cpu);
	rc = bind_ipi_to_irqhandler(XEN_CALL_FUNCTION_VECTOR,
				    cpu,
				    xen_call_function_interrupt,
				    IRQF_DISABLED|IRQF_PERCPU|IRQF_NOBALANCING,
				    callfunc_name,
				    NULL);
	if (rc < 0)
		goto fail;
	per_cpu(callfunc_irq, cpu) = rc;

	debug_name = kasprintf(GFP_KERNEL, "debug%d", cpu);
	rc = bind_virq_to_irqhandler(VIRQ_DEBUG, cpu, xen_debug_interrupt,
				     IRQF_DISABLED | IRQF_PERCPU | IRQF_NOBALANCING,
				     debug_name, NULL);
	if (rc < 0)
		goto fail;
	per_cpu(debug_irq, cpu) = rc;

	callfunc_name = kasprintf(GFP_KERNEL, "callfuncsingle%d", cpu);
	rc = bind_ipi_to_irqhandler(XEN_CALL_FUNCTION_SINGLE_VECTOR,
				    cpu,
				    xen_call_function_single_interrupt,
				    IRQF_DISABLED|IRQF_PERCPU|IRQF_NOBALANCING,
				    callfunc_name,
				    NULL);
	if (rc < 0)
		goto fail;
	per_cpu(callfuncsingle_irq, cpu) = rc;

	return 0;

 fail:
	if (per_cpu(resched_irq, cpu) >= 0)
		unbind_from_irqhandler(per_cpu(resched_irq, cpu), NULL);
	if (per_cpu(callfunc_irq, cpu) >= 0)
		unbind_from_irqhandler(per_cpu(callfunc_irq, cpu), NULL);
	if (per_cpu(debug_irq, cpu) >= 0)
		unbind_from_irqhandler(per_cpu(debug_irq, cpu), NULL);
	if (per_cpu(callfuncsingle_irq, cpu) >= 0)
		unbind_from_irqhandler(per_cpu(callfuncsingle_irq, cpu), NULL);

	return rc;
}

static void __init xen_fill_possible_map(void)
{
	int i, rc;

	for (i = 0; i < NR_CPUS; i++) {
		rc = HYPERVISOR_vcpu_op(VCPUOP_is_up, i, NULL);
		if (rc >= 0) {
			num_processors++;
			cpu_set(i, cpu_possible_map);
		}
	}
}

static void __init xen_smp_prepare_boot_cpu(void)
{
	BUG_ON(smp_processor_id() != 0);
	native_smp_prepare_boot_cpu();

	/* We've switched to the "real" per-cpu gdt, so make sure the
	   old memory can be recycled */
	make_lowmem_page_readwrite(&per_cpu_var(gdt_page));

	xen_setup_vcpu_info_placement();
}

static void __init xen_smp_prepare_cpus(unsigned int max_cpus)
{
	unsigned cpu;

<<<<<<< HEAD
=======
	xen_init_lock_cpu(0);

>>>>>>> 1c29dd9a
	smp_store_cpu_info(0);
	cpu_data(0).x86_max_cores = 1;
	set_cpu_sibling_map(0);

	if (xen_smp_intr_init(0))
		BUG();

	xen_cpu_initialized_map = cpumask_of_cpu(0);

	/* Restrict the possible_map according to max_cpus. */
	while ((num_possible_cpus() > 1) && (num_possible_cpus() > max_cpus)) {
		for (cpu = NR_CPUS - 1; !cpu_possible(cpu); cpu--)
			continue;
		cpu_clear(cpu, cpu_possible_map);
	}

	for_each_possible_cpu (cpu) {
		struct task_struct *idle;

		if (cpu == 0)
			continue;

		idle = fork_idle(cpu);
		if (IS_ERR(idle))
			panic("failed fork for CPU %d", cpu);

		cpu_set(cpu, cpu_present_map);
	}

	//init_xenbus_allowed_cpumask();
}

static __cpuinit int
cpu_initialize_context(unsigned int cpu, struct task_struct *idle)
{
	struct vcpu_guest_context *ctxt;
	struct desc_struct *gdt;

	if (cpu_test_and_set(cpu, xen_cpu_initialized_map))
		return 0;

	ctxt = kzalloc(sizeof(*ctxt), GFP_KERNEL);
	if (ctxt == NULL)
		return -ENOMEM;

	gdt = get_cpu_gdt_table(cpu);

	ctxt->flags = VGCF_IN_KERNEL;
	ctxt->user_regs.ds = __USER_DS;
	ctxt->user_regs.es = __USER_DS;
	ctxt->user_regs.ss = __KERNEL_DS;
#ifdef CONFIG_X86_32
	ctxt->user_regs.fs = __KERNEL_PERCPU;
#endif
	ctxt->user_regs.eip = (unsigned long)cpu_bringup_and_idle;
	ctxt->user_regs.eflags = 0x1000; /* IOPL_RING1 */

	memset(&ctxt->fpu_ctxt, 0, sizeof(ctxt->fpu_ctxt));

	xen_copy_trap_info(ctxt->trap_ctxt);

	ctxt->ldt_ents = 0;

	BUG_ON((unsigned long)gdt & ~PAGE_MASK);
	make_lowmem_page_readonly(gdt);

	ctxt->gdt_frames[0] = virt_to_mfn(gdt);
	ctxt->gdt_ents      = GDT_ENTRIES;

	ctxt->user_regs.cs = __KERNEL_CS;
	ctxt->user_regs.esp = idle->thread.sp0 - sizeof(struct pt_regs);

	ctxt->kernel_ss = __KERNEL_DS;
	ctxt->kernel_sp = idle->thread.sp0;

#ifdef CONFIG_X86_32
	ctxt->event_callback_cs     = __KERNEL_CS;
	ctxt->failsafe_callback_cs  = __KERNEL_CS;
#endif
	ctxt->event_callback_eip    = (unsigned long)xen_hypervisor_callback;
	ctxt->failsafe_callback_eip = (unsigned long)xen_failsafe_callback;

	per_cpu(xen_cr3, cpu) = __pa(swapper_pg_dir);
	ctxt->ctrlreg[3] = xen_pfn_to_cr3(virt_to_mfn(swapper_pg_dir));

	if (HYPERVISOR_vcpu_op(VCPUOP_initialise, cpu, ctxt))
		BUG();

	kfree(ctxt);
	return 0;
}

static int __cpuinit xen_cpu_up(unsigned int cpu)
{
	struct task_struct *idle = idle_task(cpu);
	int rc;

#if 0
	rc = cpu_up_check(cpu);
	if (rc)
		return rc;
#endif

#ifdef CONFIG_X86_64
	/* Allocate node local memory for AP pdas */
	WARN_ON(cpu == 0);
	if (cpu > 0) {
		rc = get_local_pda(cpu);
		if (rc)
			return rc;
	}
#endif

#ifdef CONFIG_X86_32
	init_gdt(cpu);
	per_cpu(current_task, cpu) = idle;
	irq_ctx_init(cpu);
#else
	cpu_pda(cpu)->pcurrent = idle;
	clear_tsk_thread_flag(idle, TIF_FORK);
#endif
	xen_setup_timer(cpu);
	xen_init_lock_cpu(cpu);

	per_cpu(cpu_state, cpu) = CPU_UP_PREPARE;

	per_cpu(cpu_state, cpu) = CPU_UP_PREPARE;

	/* make sure interrupts start blocked */
	per_cpu(xen_vcpu, cpu)->evtchn_upcall_mask = 1;

	rc = cpu_initialize_context(cpu, idle);
	if (rc)
		return rc;

	if (num_online_cpus() == 1)
		alternatives_smp_switch(1);

	rc = xen_smp_intr_init(cpu);
	if (rc)
		return rc;

	rc = HYPERVISOR_vcpu_op(VCPUOP_up, cpu, NULL);
	BUG_ON(rc);

	while(per_cpu(cpu_state, cpu) != CPU_ONLINE) {
		HYPERVISOR_sched_op(SCHEDOP_yield, 0);
		barrier();
	}

	return 0;
}

static void xen_smp_cpus_done(unsigned int max_cpus)
{
}

static void stop_self(void *v)
{
	int cpu = smp_processor_id();

	/* make sure we're not pinning something down */
	load_cr3(swapper_pg_dir);
	/* should set up a minimal gdt */

	HYPERVISOR_vcpu_op(VCPUOP_down, cpu, NULL);
	BUG();
}

static void xen_smp_send_stop(void)
{
	smp_call_function(stop_self, NULL, 0);
}

static void xen_smp_send_reschedule(int cpu)
{
	xen_send_IPI_one(cpu, XEN_RESCHEDULE_VECTOR);
}

static void xen_send_IPI_mask(cpumask_t mask, enum ipi_vector vector)
{
	unsigned cpu;

	cpus_and(mask, mask, cpu_online_map);

	for_each_cpu_mask(cpu, mask)
		xen_send_IPI_one(cpu, vector);
}

static void xen_smp_send_call_function_ipi(cpumask_t mask)
{
	int cpu;

	xen_send_IPI_mask(mask, XEN_CALL_FUNCTION_VECTOR);

	/* Make sure other vcpus get a chance to run if they need to. */
	for_each_cpu_mask(cpu, mask) {
		if (xen_vcpu_stolen(cpu)) {
			HYPERVISOR_sched_op(SCHEDOP_yield, 0);
			break;
		}
	}
}

static void xen_smp_send_call_function_single_ipi(int cpu)
{
	xen_send_IPI_mask(cpumask_of_cpu(cpu), XEN_CALL_FUNCTION_SINGLE_VECTOR);
}

static irqreturn_t xen_call_function_interrupt(int irq, void *dev_id)
{
	irq_enter();
	generic_smp_call_function_interrupt();
#ifdef CONFIG_X86_32
	__get_cpu_var(irq_stat).irq_call_count++;
#else
	add_pda(irq_call_count, 1);
#endif
	irq_exit();

	return IRQ_HANDLED;
}

static irqreturn_t xen_call_function_single_interrupt(int irq, void *dev_id)
{
	irq_enter();
	generic_smp_call_function_single_interrupt();
#ifdef CONFIG_X86_32
	__get_cpu_var(irq_stat).irq_call_count++;
#else
	add_pda(irq_call_count, 1);
#endif
	irq_exit();

	return IRQ_HANDLED;
}

<<<<<<< HEAD
=======
struct xen_spinlock {
	unsigned char lock;		/* 0 -> free; 1 -> locked */
	unsigned short spinners;	/* count of waiting cpus */
};

static int xen_spin_is_locked(struct raw_spinlock *lock)
{
	struct xen_spinlock *xl = (struct xen_spinlock *)lock;

	return xl->lock != 0;
}

static int xen_spin_is_contended(struct raw_spinlock *lock)
{
	struct xen_spinlock *xl = (struct xen_spinlock *)lock;

	/* Not strictly true; this is only the count of contended
	   lock-takers entering the slow path. */
	return xl->spinners != 0;
}

static int xen_spin_trylock(struct raw_spinlock *lock)
{
	struct xen_spinlock *xl = (struct xen_spinlock *)lock;
	u8 old = 1;

	asm("xchgb %b0,%1"
	    : "+q" (old), "+m" (xl->lock) : : "memory");

	return old == 0;
}

static DEFINE_PER_CPU(int, lock_kicker_irq) = -1;
static DEFINE_PER_CPU(struct xen_spinlock *, lock_spinners);

static inline void spinning_lock(struct xen_spinlock *xl)
{
	__get_cpu_var(lock_spinners) = xl;
	wmb();			/* set lock of interest before count */
	asm(LOCK_PREFIX " incw %0"
	    : "+m" (xl->spinners) : : "memory");
}

static inline void unspinning_lock(struct xen_spinlock *xl)
{
	asm(LOCK_PREFIX " decw %0"
	    : "+m" (xl->spinners) : : "memory");
	wmb();			/* decrement count before clearing lock */
	__get_cpu_var(lock_spinners) = NULL;
}

static noinline int xen_spin_lock_slow(struct raw_spinlock *lock)
{
	struct xen_spinlock *xl = (struct xen_spinlock *)lock;
	int irq = __get_cpu_var(lock_kicker_irq);
	int ret;

	/* If kicker interrupts not initialized yet, just spin */
	if (irq == -1)
		return 0;

	/* announce we're spinning */
	spinning_lock(xl);

	/* clear pending */
	xen_clear_irq_pending(irq);

	/* check again make sure it didn't become free while
	   we weren't looking  */
	ret = xen_spin_trylock(lock);
	if (ret)
		goto out;

	/* block until irq becomes pending */
	xen_poll_irq(irq);
	kstat_this_cpu.irqs[irq]++;

out:
	unspinning_lock(xl);
	return ret;
}

static void xen_spin_lock(struct raw_spinlock *lock)
{
	struct xen_spinlock *xl = (struct xen_spinlock *)lock;
	int timeout;
	u8 oldval;

	do {
		timeout = 1 << 10;

		asm("1: xchgb %1,%0\n"
		    "   testb %1,%1\n"
		    "   jz 3f\n"
		    "2: rep;nop\n"
		    "   cmpb $0,%0\n"
		    "   je 1b\n"
		    "   dec %2\n"
		    "   jnz 2b\n"
		    "3:\n"
		    : "+m" (xl->lock), "=q" (oldval), "+r" (timeout)
		    : "1" (1)
		    : "memory");

	} while (unlikely(oldval != 0 && !xen_spin_lock_slow(lock)));
}

static noinline void xen_spin_unlock_slow(struct xen_spinlock *xl)
{
	int cpu;

	for_each_online_cpu(cpu) {
		/* XXX should mix up next cpu selection */
		if (per_cpu(lock_spinners, cpu) == xl) {
			xen_send_IPI_one(cpu, XEN_SPIN_UNLOCK_VECTOR);
			break;
		}
	}
}

static void xen_spin_unlock(struct raw_spinlock *lock)
{
	struct xen_spinlock *xl = (struct xen_spinlock *)lock;

	smp_wmb();		/* make sure no writes get moved after unlock */
	xl->lock = 0;		/* release lock */

	/* make sure unlock happens before kick */
	barrier();

	if (unlikely(xl->spinners))
		xen_spin_unlock_slow(xl);
}

static __cpuinit void xen_init_lock_cpu(int cpu)
{
	int irq;
	const char *name;

	name = kasprintf(GFP_KERNEL, "spinlock%d", cpu);
	irq = bind_ipi_to_irqhandler(XEN_SPIN_UNLOCK_VECTOR,
				     cpu,
				     xen_reschedule_interrupt,
				     IRQF_DISABLED|IRQF_PERCPU|IRQF_NOBALANCING,
				     name,
				     NULL);

	if (irq >= 0) {
		disable_irq(irq); /* make sure it's never delivered */
		per_cpu(lock_kicker_irq, cpu) = irq;
	}

	printk("cpu %d spinlock event irq %d\n", cpu, irq);
}

static void __init xen_init_spinlocks(void)
{
	pv_lock_ops.spin_is_locked = xen_spin_is_locked;
	pv_lock_ops.spin_is_contended = xen_spin_is_contended;
	pv_lock_ops.spin_lock = xen_spin_lock;
	pv_lock_ops.spin_trylock = xen_spin_trylock;
	pv_lock_ops.spin_unlock = xen_spin_unlock;
}

>>>>>>> 1c29dd9a
static const struct smp_ops xen_smp_ops __initdata = {
	.smp_prepare_boot_cpu = xen_smp_prepare_boot_cpu,
	.smp_prepare_cpus = xen_smp_prepare_cpus,
	.cpu_up = xen_cpu_up,
	.smp_cpus_done = xen_smp_cpus_done,

	.smp_send_stop = xen_smp_send_stop,
	.smp_send_reschedule = xen_smp_send_reschedule,

	.send_call_func_ipi = xen_smp_send_call_function_ipi,
	.send_call_func_single_ipi = xen_smp_send_call_function_single_ipi,
};

void __init xen_smp_init(void)
{
	smp_ops = xen_smp_ops;
	xen_fill_possible_map();
<<<<<<< HEAD
=======
	xen_init_spinlocks();
>>>>>>> 1c29dd9a
}<|MERGE_RESOLUTION|>--- conflicted
+++ resolved
@@ -182,11 +182,8 @@
 {
 	unsigned cpu;
 
-<<<<<<< HEAD
-=======
 	xen_init_lock_cpu(0);
 
->>>>>>> 1c29dd9a
 	smp_store_cpu_info(0);
 	cpu_data(0).x86_max_cores = 1;
 	set_cpu_sibling_map(0);
@@ -313,8 +310,6 @@
 
 	per_cpu(cpu_state, cpu) = CPU_UP_PREPARE;
 
-	per_cpu(cpu_state, cpu) = CPU_UP_PREPARE;
-
 	/* make sure interrupts start blocked */
 	per_cpu(xen_vcpu, cpu)->evtchn_upcall_mask = 1;
 
@@ -424,8 +419,6 @@
 	return IRQ_HANDLED;
 }
 
-<<<<<<< HEAD
-=======
 struct xen_spinlock {
 	unsigned char lock;		/* 0 -> free; 1 -> locked */
 	unsigned short spinners;	/* count of waiting cpus */
@@ -590,7 +583,6 @@
 	pv_lock_ops.spin_unlock = xen_spin_unlock;
 }
 
->>>>>>> 1c29dd9a
 static const struct smp_ops xen_smp_ops __initdata = {
 	.smp_prepare_boot_cpu = xen_smp_prepare_boot_cpu,
 	.smp_prepare_cpus = xen_smp_prepare_cpus,
@@ -608,8 +600,5 @@
 {
 	smp_ops = xen_smp_ops;
 	xen_fill_possible_map();
-<<<<<<< HEAD
-=======
 	xen_init_spinlocks();
->>>>>>> 1c29dd9a
 }