--------------------------------------------------------------------
Device Tree Bindings for the Xilinx Zynq MPSoC Power Management
--------------------------------------------------------------------
The zynqmp-power node describes the power management configurations.
It will control remote suspend/shutdown interfaces.

Required properties:
 - compatible:		Must contain:	"xlnx,zynqmp-power"
 - interrupts:		Interrupt specifier

Optional properties:
 - mbox-names	: Name given to channels seen in the 'mboxes' property.
<<<<<<< HEAD
		  "rx" - Mailbox corresponding to receive path
		  "tx" - Mailbox corresponding to transmit path
=======
		  "tx" - Mailbox corresponding to transmit path
		  "rx" - Mailbox corresponding to receive path
>>>>>>> a4adc2c2
 - mboxes	: Standard property to specify a Mailbox. Each value of
		  the mboxes property should contain a phandle to the
		  mailbox controller device node and an args specifier
		  that will be the phandle to the intended sub-mailbox
		  child node to be used for communication. See
		  Documentation/devicetree/bindings/mailbox/mailbox.txt
		  for more details about the generic mailbox controller
		  and client driver bindings. Also see
		  Documentation/devicetree/bindings/mailbox/ \
		  xlnx,zynqmp-ipi-mailbox.txt for typical controller that
		  is used to communicate with this System controllers.

--------
Examples
--------

Example with interrupt method:
<<<<<<< HEAD
=======

firmware {
	zynqmp_firmware: zynqmp-firmware {
		compatible = "xlnx,zynqmp-firmware";
		method = "smc";

		zynqmp_power: zynqmp-power {
			compatible = "xlnx,zynqmp-power";
			interrupts = <0 35 4>;
		};
	};
};

Example with IPI mailbox method:
>>>>>>> a4adc2c2

firmware {
	zynqmp_firmware: zynqmp-firmware {
		compatible = "xlnx,zynqmp-firmware";
		method = "smc";

		zynqmp_power: zynqmp-power {
			compatible = "xlnx,zynqmp-power";
			interrupt-parent = <&gic>;
			interrupts = <0 35 4>;
			mboxes = <&ipi_mailbox_pmu0 0>,
				 <&ipi_mailbox_pmu0 1>;
			mbox-names = "tx", "rx";
		};
	};
};

Example with IPI mailbox method:

firmware {

	zynqmp_firmware: zynqmp-firmware {
		compatible = "xlnx,zynqmp-firmware";
		method = "smc";

		zynqmp_power: zynqmp-power {
			compatible = "xlnx,zynqmp-power";
			mboxes = <&ipi_mailbox_pmu0 0>,
				 <&ipi_mailbox_pmu0 1>;
			mbox-names = "tx", "rx";
		};
	};
};<|MERGE_RESOLUTION|>--- conflicted
+++ resolved
@@ -10,13 +10,8 @@
 
 Optional properties:
  - mbox-names	: Name given to channels seen in the 'mboxes' property.
-<<<<<<< HEAD
-		  "rx" - Mailbox corresponding to receive path
-		  "tx" - Mailbox corresponding to transmit path
-=======
 		  "tx" - Mailbox corresponding to transmit path
 		  "rx" - Mailbox corresponding to receive path
->>>>>>> a4adc2c2
  - mboxes	: Standard property to specify a Mailbox. Each value of
 		  the mboxes property should contain a phandle to the
 		  mailbox controller device node and an args specifier
@@ -34,8 +29,6 @@
 --------
 
 Example with interrupt method:
-<<<<<<< HEAD
-=======
 
 firmware {
 	zynqmp_firmware: zynqmp-firmware {
@@ -50,7 +43,6 @@
 };
 
 Example with IPI mailbox method:
->>>>>>> a4adc2c2
 
 firmware {
 	zynqmp_firmware: zynqmp-firmware {
@@ -66,21 +58,4 @@
 			mbox-names = "tx", "rx";
 		};
 	};
-};
-
-Example with IPI mailbox method:
-
-firmware {
-
-	zynqmp_firmware: zynqmp-firmware {
-		compatible = "xlnx,zynqmp-firmware";
-		method = "smc";
-
-		zynqmp_power: zynqmp-power {
-			compatible = "xlnx,zynqmp-power";
-			mboxes = <&ipi_mailbox_pmu0 0>,
-				 <&ipi_mailbox_pmu0 1>;
-			mbox-names = "tx", "rx";
-		};
-	};
 };