
config HAS_DMA
	bool
	depends on !NO_DMA
	default y

config NEED_SG_DMA_LENGTH
	bool

config NEED_DMA_MAP_STATE
	bool

config ARCH_DMA_ADDR_T_64BIT
	def_bool 64BIT || PHYS_ADDR_T_64BIT

config ARCH_HAS_DMA_COHERENCE_H
	bool

config HAVE_GENERIC_DMA_COHERENT
	bool

config ARCH_HAS_SYNC_DMA_FOR_DEVICE
	bool

config ARCH_HAS_SYNC_DMA_FOR_CPU
	bool
	select NEED_DMA_MAP_STATE

config ARCH_HAS_SYNC_DMA_FOR_CPU_ALL
<<<<<<< HEAD
	bool

config DMA_DIRECT_OPS
=======
>>>>>>> b9fd0426
	bool

config ARCH_HAS_DMA_COHERENT_TO_PFN
	bool

config ARCH_HAS_DMA_MMAP_PGPROT
	bool

config DMA_DIRECT_OPS
	bool
	depends on HAS_DMA

config DMA_NONCOHERENT_CACHE_SYNC
	bool
	depends on DMA_DIRECT_OPS

config DMA_VIRT_OPS
	bool
	depends on HAS_DMA

config SWIOTLB
	bool
	select DMA_DIRECT_OPS
	select NEED_DMA_MAP_STATE<|MERGE_RESOLUTION|>--- conflicted
+++ resolved
@@ -27,12 +27,6 @@
 	select NEED_DMA_MAP_STATE
 
 config ARCH_HAS_SYNC_DMA_FOR_CPU_ALL
-<<<<<<< HEAD
-	bool
-
-config DMA_DIRECT_OPS
-=======
->>>>>>> b9fd0426
 	bool
 
 config ARCH_HAS_DMA_COHERENT_TO_PFN
