--- conflicted
+++ resolved
@@ -830,7 +830,6 @@
 	  To compile this driver as a module, choose M here: the
 	  module will be called dtlk.
 
-<<<<<<< HEAD
 config XILINX_GPIO
 	tristate "Xilinx OPB GPIO Support"
 	depends on XILINX_DRIVERS
@@ -839,19 +838,11 @@
 		This option enables support for Xilinx GPIO.
 
 config XILINX_HWICAP
-	tristate "Xilinx OPB HWICAP Support"
+	tristate "Xilinx HWICAP Support"
 	depends on XILINX_DRIVERS
-	help
-		This option enables support for Xilinx Internal Configuration
-		Access Port (ICAP) driver.
-=======
-config XILINX_HWICAP
-	tristate "Xilinx HWICAP Support"
-	depends on XILINX_VIRTEX
 	help
 	  This option enables support for Xilinx Internal Configuration
 	  Access Port (ICAP) driver.
->>>>>>> 8d19dcd6
 
 config R3964
 	tristate "Siemens R3964 line discipline"
