#
# Bus Devices
#

menu "Bus devices"

config ARM_CCI
	bool

<<<<<<< HEAD
config ARM_CCI_PMU
	bool
	select ARM_CCI

=======
>>>>>>> b953c0d2
config ARM_CCI400_COMMON
	bool
	select ARM_CCI

config ARM_CCI400_PMU
	bool "ARM CCI400 PMU support"
<<<<<<< HEAD
	depends on (ARM && CPU_V7) || ARM64
	depends on PERF_EVENTS
	select ARM_CCI400_COMMON
	select ARM_CCI_PMU
	help
	  Support for PMU events monitoring on the ARM CCI-400 (cache coherent
	  interconnect). CCI-400 supports counting events related to the
	  connected slave/master interfaces.
=======
	default y
	depends on ARM || ARM64
	depends on HW_PERF_EVENTS
	select ARM_CCI400_COMMON
	help
	  Support for PMU events monitoring on the ARM CCI cache coherent
	  interconnect.

	  If unsure, say Y
>>>>>>> b953c0d2

config ARM_CCI400_PORT_CTRL
	bool
	depends on ARM && OF && CPU_V7
	select ARM_CCI400_COMMON
	help
	  Low level power management driver for CCI400 cache coherent
	  interconnect for ARM platforms.

<<<<<<< HEAD
config ARM_CCI500_PMU
	bool "ARM CCI500 PMU support"
	default y
	depends on (ARM && CPU_V7) || ARM64
	depends on PERF_EVENTS
	select ARM_CCI_PMU
	help
	  Support for PMU events monitoring on the ARM CCI-500 cache coherent
	  interconnect. CCI-500 provides 8 independent event counters, which
	  can count events pertaining to the slave/master interfaces as well
	  as the internal events to the CCI.

	  If unsure, say Y

=======
>>>>>>> b953c0d2
config ARM_CCN
	bool "ARM CCN driver support"
	depends on ARM || ARM64
	depends on PERF_EVENTS
	help
	  PMU (perf) driver supporting the ARM CCN (Cache Coherent Network)
	  interconnect.

config BRCMSTB_GISB_ARB
	bool "Broadcom STB GISB bus arbiter"
	depends on ARM || MIPS
	help
	  Driver for the Broadcom Set Top Box System-on-a-chip internal bus
	  arbiter. This driver provides timeout and target abort error handling
	  and internal bus master decoding.

config IMX_WEIM
	bool "Freescale EIM DRIVER"
	depends on ARCH_MXC
	help
	  Driver for i.MX WEIM controller.
	  The WEIM(Wireless External Interface Module) works like a bus.
	  You can attach many different devices on it, such as NOR, onenand.

config MIPS_CDMM
	bool "MIPS Common Device Memory Map (CDMM) Driver"
	depends on CPU_MIPSR2
	help
	  Driver needed for the MIPS Common Device Memory Map bus in MIPS
	  cores. This bus is for per-CPU tightly coupled devices such as the
	  Fast Debug Channel (FDC).

	  For this to work, either your bootloader needs to enable the CDMM
	  region at an unused physical address on the boot CPU, or else your
	  platform code needs to implement mips_cdmm_phys_base() (see
	  asm/cdmm.h).

config MVEBU_MBUS
	bool
	depends on PLAT_ORION
	help
	  Driver needed for the MBus configuration on Marvell EBU SoCs
	  (Kirkwood, Dove, Orion5x, MV78XX0 and Armada 370/XP).

config OMAP_INTERCONNECT
	tristate "OMAP INTERCONNECT DRIVER"
	depends on ARCH_OMAP2PLUS

	help
	  Driver to enable OMAP interconnect error handling driver.

<<<<<<< HEAD
=======
config OMAP_OCP2SCP
	tristate "OMAP OCP2SCP DRIVER"
	depends on ARCH_OMAP2PLUS
	help
	  Driver to enable ocp2scp module which transforms ocp interface
	  protocol to scp protocol. In OMAP4, USB PHY is connected via
	  OCP2SCP and in OMAP5, both USB PHY and SATA PHY is connected via
	  OCP2SCP.

config SIMPLE_PM_BUS
	bool "Simple Power-Managed Bus Driver"
	depends on OF && PM
	depends on ARCH_SHMOBILE || COMPILE_TEST
	help
	  Driver for transparent busses that don't need a real driver, but
	  where the bus controller is part of a PM domain, or under the control
	  of a functional clock, and thus relies on runtime PM for managing
	  this PM domain and/or clock.
	  An example of such a bus controller is the Renesas Bus State
	  Controller (BSC, sometimes called "LBSC within Bus Bridge", or
	  "External Bus Interface") as found on several Renesas ARM SoCs.

>>>>>>> b953c0d2
config VEXPRESS_CONFIG
	bool "Versatile Express configuration bus"
	default y if ARCH_VEXPRESS
	depends on ARM || ARM64
	depends on OF
	select REGMAP
	help
	  Platform configuration infrastructure for the ARM Ltd.
	  Versatile Express.
endmenu<|MERGE_RESOLUTION|>--- conflicted
+++ resolved
@@ -7,20 +7,16 @@
 config ARM_CCI
 	bool
 
-<<<<<<< HEAD
 config ARM_CCI_PMU
 	bool
 	select ARM_CCI
 
-=======
->>>>>>> b953c0d2
 config ARM_CCI400_COMMON
 	bool
 	select ARM_CCI
 
 config ARM_CCI400_PMU
 	bool "ARM CCI400 PMU support"
-<<<<<<< HEAD
 	depends on (ARM && CPU_V7) || ARM64
 	depends on PERF_EVENTS
 	select ARM_CCI400_COMMON
@@ -29,17 +25,6 @@
 	  Support for PMU events monitoring on the ARM CCI-400 (cache coherent
 	  interconnect). CCI-400 supports counting events related to the
 	  connected slave/master interfaces.
-=======
-	default y
-	depends on ARM || ARM64
-	depends on HW_PERF_EVENTS
-	select ARM_CCI400_COMMON
-	help
-	  Support for PMU events monitoring on the ARM CCI cache coherent
-	  interconnect.
-
-	  If unsure, say Y
->>>>>>> b953c0d2
 
 config ARM_CCI400_PORT_CTRL
 	bool
@@ -49,10 +34,8 @@
 	  Low level power management driver for CCI400 cache coherent
 	  interconnect for ARM platforms.
 
-<<<<<<< HEAD
 config ARM_CCI500_PMU
 	bool "ARM CCI500 PMU support"
-	default y
 	depends on (ARM && CPU_V7) || ARM64
 	depends on PERF_EVENTS
 	select ARM_CCI_PMU
@@ -64,8 +47,6 @@
 
 	  If unsure, say Y
 
-=======
->>>>>>> b953c0d2
 config ARM_CCN
 	bool "ARM CCN driver support"
 	depends on ARM || ARM64
@@ -117,8 +98,6 @@
 	help
 	  Driver to enable OMAP interconnect error handling driver.
 
-<<<<<<< HEAD
-=======
 config OMAP_OCP2SCP
 	tristate "OMAP OCP2SCP DRIVER"
 	depends on ARCH_OMAP2PLUS
@@ -141,7 +120,6 @@
 	  Controller (BSC, sometimes called "LBSC within Bus Bridge", or
 	  "External Bus Interface") as found on several Renesas ARM SoCs.
 
->>>>>>> b953c0d2
 config VEXPRESS_CONFIG
 	bool "Versatile Express configuration bus"
 	default y if ARCH_VEXPRESS
