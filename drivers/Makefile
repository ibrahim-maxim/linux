--- conflicted
+++ resolved
@@ -145,11 +145,8 @@
 obj-$(CONFIG_MEMORY)		+= memory/
 obj-$(CONFIG_IIO)		+= iio/
 obj-$(CONFIG_VME_BUS)		+= vme/
-<<<<<<< HEAD
+obj-$(CONFIG_IPACK_BUS)		+= ipack/
 
 obj-y				+= xilinx_common/
 
-obj-$(CONFIG_PMODS)		+= pmods/
-=======
-obj-$(CONFIG_IPACK_BUS)		+= ipack/
->>>>>>> 19f949f5
+obj-$(CONFIG_PMODS)		+= pmods/