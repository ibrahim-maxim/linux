--- conflicted
+++ resolved
@@ -94,13 +94,8 @@
 	return 0;
 }
 
-<<<<<<< HEAD
-void uvc_video_decode_isight(struct uvc_urb *uvc_urb,
-		struct uvc_buffer *buf, struct uvc_buffer *meta_buf)
-=======
 void uvc_video_decode_isight(struct uvc_urb *uvc_urb, struct uvc_buffer *buf,
 			struct uvc_buffer *meta_buf)
->>>>>>> e0d688d4
 {
 	struct urb *urb = uvc_urb->urb;
 	struct uvc_streaming *stream = uvc_urb->stream;
