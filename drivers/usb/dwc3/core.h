// SPDX-License-Identifier: GPL-2.0
/*
 * core.h - DesignWare USB3 DRD Core Header
 *
 * Copyright (C) 2010-2011 Texas Instruments Incorporated - http://www.ti.com
 *
 * Authors: Felipe Balbi <balbi@ti.com>,
 *	    Sebastian Andrzej Siewior <bigeasy@linutronix.de>
 */

#ifndef __DRIVERS_USB_DWC3_CORE_H
#define __DRIVERS_USB_DWC3_CORE_H

#include <linux/device.h>
#include <linux/spinlock.h>
#include <linux/ioport.h>
#include <linux/list.h>
#include <linux/bitops.h>
#include <linux/dma-mapping.h>
#include <linux/mm.h>
#include <linux/debugfs.h>
#include <linux/wait.h>
#include <linux/workqueue.h>

#include <linux/usb/ch9.h>
#include <linux/usb/gadget.h>
#include <linux/usb/otg.h>
#include <linux/ulpi/interface.h>

#include <linux/phy/phy.h>

#define DWC3_MSG_MAX	500

/* Global constants */
#define DWC3_PULL_UP_TIMEOUT	500	/* ms */
#define DWC3_BOUNCE_SIZE	1024	/* size of a superspeed bulk */
#define DWC3_EP0_SETUP_SIZE	512
#define DWC3_ENDPOINTS_NUM	32
#define DWC3_XHCI_RESOURCES_NUM	2
#define DWC3_ISOC_MAX_RETRIES	5

#define DWC3_SCRATCHBUF_SIZE	4096	/* each buffer is assumed to be 4KiB */
#define DWC3_EVENT_BUFFERS_SIZE	4096
#define DWC3_EVENT_TYPE_MASK	0xfe

#define DWC3_EVENT_TYPE_DEV	0
#define DWC3_EVENT_TYPE_CARKIT	3
#define DWC3_EVENT_TYPE_I2C	4

#define DWC3_DEVICE_EVENT_DISCONNECT		0
#define DWC3_DEVICE_EVENT_RESET			1
#define DWC3_DEVICE_EVENT_CONNECT_DONE		2
#define DWC3_DEVICE_EVENT_LINK_STATUS_CHANGE	3
#define DWC3_DEVICE_EVENT_WAKEUP		4
#define DWC3_DEVICE_EVENT_HIBER_REQ		5
#define DWC3_DEVICE_EVENT_EOPF			6
#define DWC3_DEVICE_EVENT_SOF			7
#define DWC3_DEVICE_EVENT_ERRATIC_ERROR		9
#define DWC3_DEVICE_EVENT_CMD_CMPL		10
#define DWC3_DEVICE_EVENT_OVERFLOW		11

/* Controller's role while using the OTG block */
#define DWC3_OTG_ROLE_IDLE	0
#define DWC3_OTG_ROLE_HOST	1
#define DWC3_OTG_ROLE_DEVICE	2

#define DWC3_GEVNTCOUNT_MASK	0xfffc
#define DWC3_GEVNTCOUNT_EHB	BIT(31)
#define DWC3_GSNPSID_MASK	0xffff0000
#define DWC3_GSNPSREV_MASK	0xffff

/* DWC3 registers memory space boundries */
#define DWC3_XHCI_REGS_START		0x0
#define DWC3_XHCI_REGS_END		0x7fff
#define DWC3_GLOBALS_REGS_START		0xc100
#define DWC3_GLOBALS_REGS_END		0xc6ff
#define DWC3_DEVICE_REGS_START		0xc700
#define DWC3_DEVICE_REGS_END		0xcbff
#define DWC3_OTG_REGS_START		0xcc00
#define DWC3_OTG_REGS_END		0xccff

/* Global Registers */
#define DWC3_GSBUSCFG0		0xc100
#define DWC3_GSBUSCFG1		0xc104
#define DWC3_GTXTHRCFG		0xc108
#define DWC3_GRXTHRCFG		0xc10c
#define DWC3_GCTL		0xc110
#define DWC3_GEVTEN		0xc114
#define DWC3_GSTS		0xc118
#define DWC3_GUCTL1		0xc11c
#define DWC3_GSNPSID		0xc120
#define DWC3_GGPIO		0xc124
#define DWC3_GUID		0xc128
#define DWC3_GUCTL		0xc12c
#define DWC3_GBUSERRADDR0	0xc130
#define DWC3_GBUSERRADDR1	0xc134
#define DWC3_GPRTBIMAP0		0xc138
#define DWC3_GPRTBIMAP1		0xc13c
#define DWC3_GHWPARAMS0		0xc140
#define DWC3_GHWPARAMS1		0xc144
#define DWC3_GHWPARAMS2		0xc148
#define DWC3_GHWPARAMS3		0xc14c
#define DWC3_GHWPARAMS4		0xc150
#define DWC3_GHWPARAMS5		0xc154
#define DWC3_GHWPARAMS6		0xc158
#define DWC3_GHWPARAMS7		0xc15c
#define DWC3_GDBGFIFOSPACE	0xc160
#define DWC3_GDBGLTSSM		0xc164
#define DWC3_GDBGBMU		0xc16c
#define DWC3_GDBGLSPMUX		0xc170
#define DWC3_GDBGLSP		0xc174
#define DWC3_GDBGEPINFO0	0xc178
#define DWC3_GDBGEPINFO1	0xc17c
#define DWC3_GPRTBIMAP_HS0	0xc180
#define DWC3_GPRTBIMAP_HS1	0xc184
#define DWC3_GPRTBIMAP_FS0	0xc188
#define DWC3_GPRTBIMAP_FS1	0xc18c
#define DWC3_GUCTL2		0xc19c

#define DWC3_VER_NUMBER		0xc1a0
#define DWC3_VER_TYPE		0xc1a4

#define DWC3_GUSB2PHYCFG(n)	(0xc200 + ((n) * 0x04))
#define DWC3_GUSB2I2CCTL(n)	(0xc240 + ((n) * 0x04))

#define DWC3_GUSB2PHYACC(n)	(0xc280 + ((n) * 0x04))

#define DWC3_GUSB3PIPECTL(n)	(0xc2c0 + ((n) * 0x04))

#define DWC3_GTXFIFOSIZ(n)	(0xc300 + ((n) * 0x04))
#define DWC3_GRXFIFOSIZ(n)	(0xc380 + ((n) * 0x04))

#define DWC3_GEVNTADRLO(n)	(0xc400 + ((n) * 0x10))
#define DWC3_GEVNTADRHI(n)	(0xc404 + ((n) * 0x10))
#define DWC3_GEVNTSIZ(n)	(0xc408 + ((n) * 0x10))
#define DWC3_GEVNTCOUNT(n)	(0xc40c + ((n) * 0x10))

#define DWC3_GHWPARAMS8		0xc600
#define DWC3_GFLADJ		0xc630

/* Device Registers */
#define DWC3_DCFG		0xc700
#define DWC3_DCTL		0xc704
#define DWC3_DEVTEN		0xc708
#define DWC3_DSTS		0xc70c
#define DWC3_DGCMDPAR		0xc710
#define DWC3_DGCMD		0xc714
#define DWC3_DALEPENA		0xc720

#define DWC3_DEP_BASE(n)	(0xc800 + ((n) * 0x10))
#define DWC3_DEPCMDPAR2		0x00
#define DWC3_DEPCMDPAR1		0x04
#define DWC3_DEPCMDPAR0		0x08
#define DWC3_DEPCMD		0x0c

#define DWC3_DEV_IMOD(n)	(0xca00 + ((n) * 0x4))

/* OTG Registers */
#define DWC3_OCFG		0xcc00
#define DWC3_OCTL		0xcc04
#define DWC3_OEVT		0xcc08
#define DWC3_OEVTEN		0xcc0C
#define DWC3_OSTS		0xcc10

/* Bit fields */

/* Global Status Register */
#define DWC3_GSTS_CUR_MODE			(1 << 0)

/* Global SoC Bus Configuration INCRx Register 0 */
#define DWC3_GSBUSCFG0_INCR256BRSTENA	(1 << 7) /* INCR256 burst */
#define DWC3_GSBUSCFG0_INCR128BRSTENA	(1 << 6) /* INCR128 burst */
#define DWC3_GSBUSCFG0_INCR64BRSTENA	(1 << 5) /* INCR64 burst */
#define DWC3_GSBUSCFG0_INCR32BRSTENA	(1 << 4) /* INCR32 burst */
#define DWC3_GSBUSCFG0_INCR16BRSTENA	(1 << 3) /* INCR16 burst */
#define DWC3_GSBUSCFG0_INCR8BRSTENA	(1 << 2) /* INCR8 burst */
#define DWC3_GSBUSCFG0_INCR4BRSTENA	(1 << 1) /* INCR4 burst */
#define DWC3_GSBUSCFG0_INCRBRSTENA	(1 << 0) /* undefined length enable */
#define DWC3_GSBUSCFG0_INCRBRST_MASK	0xff

/* Global Debug LSP MUX Select */
#define DWC3_GDBGLSPMUX_ENDBC		BIT(15)	/* Host only */
#define DWC3_GDBGLSPMUX_HOSTSELECT(n)	((n) & 0x3fff)
#define DWC3_GDBGLSPMUX_DEVSELECT(n)	(((n) & 0xf) << 4)
#define DWC3_GDBGLSPMUX_EPSELECT(n)	((n) & 0xf)

/* Global Debug Queue/FIFO Space Available Register */
#define DWC3_GDBGFIFOSPACE_NUM(n)	((n) & 0x1f)
#define DWC3_GDBGFIFOSPACE_TYPE(n)	(((n) << 5) & 0x1e0)
#define DWC3_GDBGFIFOSPACE_SPACE_AVAILABLE(n) (((n) >> 16) & 0xffff)

#define DWC3_TXFIFO		0
#define DWC3_RXFIFO		1
#define DWC3_TXREQQ		2
#define DWC3_RXREQQ		3
#define DWC3_RXINFOQ		4
#define DWC3_PSTATQ		5
#define DWC3_DESCFETCHQ		6
#define DWC3_EVENTQ		7
#define DWC3_AUXEVENTQ		8

/* Global SoC Bus Configuration Register */
#define DWC3_GSBUSCFG0_DATRDREQINFO	(0xf << 28)
#define DWC3_GSBUSCFG0_DESRDREQINFO	(0xf << 24)
#define DWC3_GSBUSCFG0_DATWRREQINFO	(0xf << 20)
#define DWC3_GSBUSCFG0_DESWRREQINFO	(0xf << 16)

/* Global RX Threshold Configuration Register */
#define DWC3_GRXTHRCFG_MAXRXBURSTSIZE(n) (((n) & 0x1f) << 19)
#define DWC3_GRXTHRCFG_RXPKTCNT(n) (((n) & 0xf) << 24)
#define DWC3_GRXTHRCFG_PKTCNTSEL BIT(29)

/* Global RX Threshold Configuration Register for DWC_usb31 only */
#define DWC31_GRXTHRCFG_MAXRXBURSTSIZE(n)	(((n) & 0x1f) << 16)
#define DWC31_GRXTHRCFG_RXPKTCNT(n)		(((n) & 0x1f) << 21)
#define DWC31_GRXTHRCFG_PKTCNTSEL		BIT(26)
#define DWC31_RXTHRNUMPKTSEL_HS_PRD		BIT(15)
#define DWC31_RXTHRNUMPKT_HS_PRD(n)		(((n) & 0x3) << 13)
#define DWC31_RXTHRNUMPKTSEL_PRD		BIT(10)
#define DWC31_RXTHRNUMPKT_PRD(n)		(((n) & 0x1f) << 5)
#define DWC31_MAXRXBURSTSIZE_PRD(n)		((n) & 0x1f)

/* Global TX Threshold Configuration Register for DWC_usb31 only */
#define DWC31_GTXTHRCFG_MAXTXBURSTSIZE(n)	(((n) & 0x1f) << 16)
#define DWC31_GTXTHRCFG_TXPKTCNT(n)		(((n) & 0x1f) << 21)
#define DWC31_GTXTHRCFG_PKTCNTSEL		BIT(26)
#define DWC31_TXTHRNUMPKTSEL_HS_PRD		BIT(15)
#define DWC31_TXTHRNUMPKT_HS_PRD(n)		(((n) & 0x3) << 13)
#define DWC31_TXTHRNUMPKTSEL_PRD		BIT(10)
#define DWC31_TXTHRNUMPKT_PRD(n)		(((n) & 0x1f) << 5)
#define DWC31_MAXTXBURSTSIZE_PRD(n)		((n) & 0x1f)

/* Global Configuration Register */
#define DWC3_GCTL_PWRDNSCALE(n)	((n) << 19)
#define DWC3_GCTL_U2RSTECN	BIT(16)
#define DWC3_GCTL_RAMCLKSEL(x)	(((x) & DWC3_GCTL_CLK_MASK) << 6)
#define DWC3_GCTL_CLK_BUS	(0)
#define DWC3_GCTL_CLK_PIPE	(1)
#define DWC3_GCTL_CLK_PIPEHALF	(2)
#define DWC3_GCTL_CLK_MASK	(3)

#define DWC3_GCTL_PRTCAP(n)	(((n) & (3 << 12)) >> 12)
#define DWC3_GCTL_PRTCAPDIR(n)	((n) << 12)
#define DWC3_GCTL_PRTCAP_HOST	1
#define DWC3_GCTL_PRTCAP_DEVICE	2
#define DWC3_GCTL_PRTCAP_OTG	3

#define DWC3_GCTL_CORESOFTRESET		BIT(11)
#define DWC3_GCTL_SOFITPSYNC		BIT(10)
#define DWC3_GCTL_SCALEDOWN(n)		((n) << 4)
#define DWC3_GCTL_SCALEDOWN_MASK	DWC3_GCTL_SCALEDOWN(3)
#define DWC3_GCTL_DISSCRAMBLE		BIT(3)
#define DWC3_GCTL_U2EXIT_LFPS		BIT(2)
#define DWC3_GCTL_GBLHIBERNATIONEN	BIT(1)
#define DWC3_GCTL_DSBLCLKGTNG		BIT(0)

/* Global User Control Register */
#define DWC3_GUCTL_HSTINAUTORETRY	BIT(14)

/* Global User Control 1 Register */
#define DWC3_GUCTL1_TX_IPGAP_LINECHECK_DIS	BIT(28)
#define DWC3_GUCTL1_DEV_L1_EXIT_BY_HW	BIT(24)

/* Global Status Register */
#define DWC3_GSTS_OTG_IP	BIT(10)
#define DWC3_GSTS_BC_IP		BIT(9)
#define DWC3_GSTS_ADP_IP	BIT(8)
#define DWC3_GSTS_HOST_IP	BIT(7)
#define DWC3_GSTS_DEVICE_IP	BIT(6)
#define DWC3_GSTS_CSR_TIMEOUT	BIT(5)
#define DWC3_GSTS_BUS_ERR_ADDR_VLD	BIT(4)
#define DWC3_GSTS_CURMOD(n)	((n) & 0x3)
#define DWC3_GSTS_CURMOD_DEVICE	0
#define DWC3_GSTS_CURMOD_HOST	1

/* Global USB2 PHY Configuration Register */
#define DWC3_GUSB2PHYCFG_PHYSOFTRST	BIT(31)
#define DWC3_GUSB2PHYCFG_U2_FREECLK_EXISTS	BIT(30)
#define DWC3_GUSB2PHYCFG_SUSPHY		BIT(6)
#define DWC3_GUSB2PHYCFG_ULPI_UTMI	BIT(4)
#define DWC3_GUSB2PHYCFG_ENBLSLPM	BIT(8)
#define DWC3_GUSB2PHYCFG_PHYIF(n)	(n << 3)
#define DWC3_GUSB2PHYCFG_PHYIF_MASK	DWC3_GUSB2PHYCFG_PHYIF(1)
#define DWC3_GUSB2PHYCFG_USBTRDTIM(n)	(n << 10)
#define DWC3_GUSB2PHYCFG_USBTRDTIM_MASK	DWC3_GUSB2PHYCFG_USBTRDTIM(0xf)
#define USBTRDTIM_UTMI_8_BIT		9
#define USBTRDTIM_UTMI_16_BIT		5
#define UTMI_PHYIF_16_BIT		1
#define UTMI_PHYIF_8_BIT		0

/* Global USB2 PHY Vendor Control Register */
#define DWC3_GUSB2PHYACC_NEWREGREQ	BIT(25)
#define DWC3_GUSB2PHYACC_BUSY		BIT(23)
#define DWC3_GUSB2PHYACC_WRITE		BIT(22)
#define DWC3_GUSB2PHYACC_ADDR(n)	(n << 16)
#define DWC3_GUSB2PHYACC_EXTEND_ADDR(n)	(n << 8)
#define DWC3_GUSB2PHYACC_DATA(n)	(n & 0xff)

/* Global USB3 PIPE Control Register */
#define DWC3_GUSB3PIPECTL_PHYSOFTRST	BIT(31)
#define DWC3_GUSB3PIPECTL_U2SSINP3OK	BIT(29)
#define DWC3_GUSB3PIPECTL_DISRXDETINP3	BIT(28)
#define DWC3_GUSB3PIPECTL_UX_EXIT_PX	BIT(27)
#define DWC3_GUSB3PIPECTL_REQP1P2P3	BIT(24)
#define DWC3_GUSB3PIPECTL_DEP1P2P3(n)	((n) << 19)
#define DWC3_GUSB3PIPECTL_DEP1P2P3_MASK	DWC3_GUSB3PIPECTL_DEP1P2P3(7)
#define DWC3_GUSB3PIPECTL_DEP1P2P3_EN	DWC3_GUSB3PIPECTL_DEP1P2P3(1)
#define DWC3_GUSB3PIPECTL_DEPOCHANGE	BIT(18)
#define DWC3_GUSB3PIPECTL_SUSPHY	BIT(17)
#define DWC3_GUSB3PIPECTL_LFPSFILT	BIT(9)
#define DWC3_GUSB3PIPECTL_RX_DETOPOLL	BIT(8)
#define DWC3_GUSB3PIPECTL_TX_DEEPH_MASK	DWC3_GUSB3PIPECTL_TX_DEEPH(3)
#define DWC3_GUSB3PIPECTL_TX_DEEPH(n)	((n) << 1)

/* Global TX Fifo Size Register */
#define DWC31_GTXFIFOSIZ_TXFRAMNUM	BIT(15)		/* DWC_usb31 only */
#define DWC31_GTXFIFOSIZ_TXFDEF(n)	((n) & 0x7fff)	/* DWC_usb31 only */
#define DWC3_GTXFIFOSIZ_TXFDEF(n)	((n) & 0xffff)
#define DWC3_GTXFIFOSIZ_TXFSTADDR(n)	((n) & 0xffff0000)

/* Global Event Size Registers */
#define DWC3_GEVNTSIZ_INTMASK		BIT(31)
#define DWC3_GEVNTSIZ_SIZE(n)		((n) & 0xffff)

/* Global HWPARAMS0 Register */
#define DWC3_GHWPARAMS0_MODE(n)		((n) & 0x3)
#define DWC3_GHWPARAMS0_MODE_GADGET	0
#define DWC3_GHWPARAMS0_MODE_HOST	1
#define DWC3_GHWPARAMS0_MODE_DRD	2
#define DWC3_GHWPARAMS0_MBUS_TYPE(n)	(((n) >> 3) & 0x7)
#define DWC3_GHWPARAMS0_SBUS_TYPE(n)	(((n) >> 6) & 0x3)
#define DWC3_GHWPARAMS0_MDWIDTH(n)	(((n) >> 8) & 0xff)
#define DWC3_GHWPARAMS0_SDWIDTH(n)	(((n) >> 16) & 0xff)
#define DWC3_GHWPARAMS0_AWIDTH(n)	(((n) >> 24) & 0xff)

/* Global HWPARAMS1 Register */
#define DWC3_GHWPARAMS1_EN_PWROPT(n)	(((n) & (3 << 24)) >> 24)
#define DWC3_GHWPARAMS1_EN_PWROPT_NO	0
#define DWC3_GHWPARAMS1_EN_PWROPT_CLK	1
#define DWC3_GHWPARAMS1_EN_PWROPT_HIB	2
#define DWC3_GHWPARAMS1_PWROPT(n)	((n) << 24)
#define DWC3_GHWPARAMS1_PWROPT_MASK	DWC3_GHWPARAMS1_PWROPT(3)
#define DWC3_GHWPARAMS1_ENDBC		BIT(31)

/* Global HWPARAMS3 Register */
#define DWC3_GHWPARAMS3_SSPHY_IFC(n)		((n) & 3)
#define DWC3_GHWPARAMS3_SSPHY_IFC_DIS		0
#define DWC3_GHWPARAMS3_SSPHY_IFC_GEN1		1
#define DWC3_GHWPARAMS3_SSPHY_IFC_GEN2		2 /* DWC_usb31 only */
#define DWC3_GHWPARAMS3_HSPHY_IFC(n)		(((n) & (3 << 2)) >> 2)
#define DWC3_GHWPARAMS3_HSPHY_IFC_DIS		0
#define DWC3_GHWPARAMS3_HSPHY_IFC_UTMI		1
#define DWC3_GHWPARAMS3_HSPHY_IFC_ULPI		2
#define DWC3_GHWPARAMS3_HSPHY_IFC_UTMI_ULPI	3
#define DWC3_GHWPARAMS3_FSPHY_IFC(n)		(((n) & (3 << 4)) >> 4)
#define DWC3_GHWPARAMS3_FSPHY_IFC_DIS		0
#define DWC3_GHWPARAMS3_FSPHY_IFC_ENA		1

/* Global HWPARAMS4 Register */
#define DWC3_GHWPARAMS4_HIBER_SCRATCHBUFS(n)	(((n) & (0x0f << 13)) >> 13)
#define DWC3_MAX_HIBER_SCRATCHBUFS		15

/* Global HWPARAMS6 Register */
#define DWC3_GHWPARAMS6_BCSUPPORT		BIT(14)
#define DWC3_GHWPARAMS6_OTG3SUPPORT		BIT(13)
#define DWC3_GHWPARAMS6_ADPSUPPORT		BIT(12)
#define DWC3_GHWPARAMS6_HNPSUPPORT		BIT(11)
#define DWC3_GHWPARAMS6_SRPSUPPORT		BIT(10)
#define DWC3_GHWPARAMS6_EN_FPGA			BIT(7)

/* Global HWPARAMS7 Register */
#define DWC3_GHWPARAMS7_RAM1_DEPTH(n)	((n) & 0xffff)
#define DWC3_GHWPARAMS7_RAM2_DEPTH(n)	(((n) >> 16) & 0xffff)

/* Global Frame Length Adjustment Register */
#define DWC3_GFLADJ_30MHZ_SDBND_SEL		BIT(7)
#define DWC3_GFLADJ_30MHZ_MASK			0x3f
#define DWC3_GFLADJ_REFCLK_FLADJ		(0x3fff << 8)

/* Global User Control Register 1 */
#define DWC3_GUCTL1_RESUME_QUIRK		(1 << 10)
#define DWC3_GUCTL1_IPD_QUIRK			(1 << 9)

/* Global User Control Register 2 */
#define DWC3_GUCTL2_RST_ACTBITLATER		BIT(14)

/* Device Configuration Register */
#define DWC3_DCFG_DEVADDR(addr)	((addr) << 3)
#define DWC3_DCFG_DEVADDR_MASK	DWC3_DCFG_DEVADDR(0x7f)

#define DWC3_DCFG_SPEED_MASK	(7 << 0)
#define DWC3_DCFG_SUPERSPEED_PLUS (5 << 0)  /* DWC_usb31 only */
#define DWC3_DCFG_SUPERSPEED	(4 << 0)
#define DWC3_DCFG_HIGHSPEED	(0 << 0)
#define DWC3_DCFG_FULLSPEED	BIT(0)
#define DWC3_DCFG_LOWSPEED	(2 << 0)

#define DWC3_DCFG_NUMP_SHIFT	17
#define DWC3_DCFG_NUMP(n)	(((n) >> DWC3_DCFG_NUMP_SHIFT) & 0x1f)
#define DWC3_DCFG_NUMP_MASK	(0x1f << DWC3_DCFG_NUMP_SHIFT)
#define DWC3_DCFG_LPM_CAP	BIT(22)

/* Device Control Register */
#define DWC3_DCTL_RUN_STOP	BIT(31)
#define DWC3_DCTL_CSFTRST	BIT(30)
#define DWC3_DCTL_LSFTRST	BIT(29)

#define DWC3_DCTL_HIRD_THRES_MASK	(0x1f << 24)
#define DWC3_DCTL_HIRD_THRES(n)	((n) << 24)

#define DWC3_DCTL_APPL1RES	BIT(23)

/* These apply for core versions 1.87a and earlier */
#define DWC3_DCTL_TRGTULST_MASK		(0x0f << 17)
#define DWC3_DCTL_TRGTULST(n)		((n) << 17)
#define DWC3_DCTL_TRGTULST_U2		(DWC3_DCTL_TRGTULST(2))
#define DWC3_DCTL_TRGTULST_U3		(DWC3_DCTL_TRGTULST(3))
#define DWC3_DCTL_TRGTULST_SS_DIS	(DWC3_DCTL_TRGTULST(4))
#define DWC3_DCTL_TRGTULST_RX_DET	(DWC3_DCTL_TRGTULST(5))
#define DWC3_DCTL_TRGTULST_SS_INACT	(DWC3_DCTL_TRGTULST(6))

/* These apply for core versions 1.94a and later */
#define DWC3_DCTL_NYET_THRES(n)		(((n) & 0xf) << 20)

#define DWC3_DCTL_KEEP_CONNECT		BIT(19)
#define DWC3_DCTL_L1_HIBER_EN		BIT(18)
#define DWC3_DCTL_CRS			BIT(17)
#define DWC3_DCTL_CSS			BIT(16)

#define DWC3_DCTL_INITU2ENA		BIT(12)
#define DWC3_DCTL_ACCEPTU2ENA		BIT(11)
#define DWC3_DCTL_INITU1ENA		BIT(10)
#define DWC3_DCTL_ACCEPTU1ENA		BIT(9)
#define DWC3_DCTL_TSTCTRL_MASK		(0xf << 1)

#define DWC3_DCTL_ULSTCHNGREQ_MASK	(0x0f << 5)
#define DWC3_DCTL_ULSTCHNGREQ(n) (((n) << 5) & DWC3_DCTL_ULSTCHNGREQ_MASK)

#define DWC3_DCTL_ULSTCHNG_NO_ACTION	(DWC3_DCTL_ULSTCHNGREQ(0))
#define DWC3_DCTL_ULSTCHNG_SS_DISABLED	(DWC3_DCTL_ULSTCHNGREQ(4))
#define DWC3_DCTL_ULSTCHNG_RX_DETECT	(DWC3_DCTL_ULSTCHNGREQ(5))
#define DWC3_DCTL_ULSTCHNG_SS_INACTIVE	(DWC3_DCTL_ULSTCHNGREQ(6))
#define DWC3_DCTL_ULSTCHNG_RECOVERY	(DWC3_DCTL_ULSTCHNGREQ(8))
#define DWC3_DCTL_ULSTCHNG_COMPLIANCE	(DWC3_DCTL_ULSTCHNGREQ(10))
#define DWC3_DCTL_ULSTCHNG_LOOPBACK	(DWC3_DCTL_ULSTCHNGREQ(11))

/* Device Event Enable Register */
#define DWC3_DEVTEN_VNDRDEVTSTRCVEDEN	BIT(12)
#define DWC3_DEVTEN_EVNTOVERFLOWEN	BIT(11)
#define DWC3_DEVTEN_CMDCMPLTEN		BIT(10)
#define DWC3_DEVTEN_ERRTICERREN		BIT(9)
#define DWC3_DEVTEN_SOFEN		BIT(7)
#define DWC3_DEVTEN_EOPFEN		BIT(6)
#define DWC3_DEVTEN_HIBERNATIONREQEVTEN	BIT(5)
#define DWC3_DEVTEN_WKUPEVTEN		BIT(4)
#define DWC3_DEVTEN_ULSTCNGEN		BIT(3)
#define DWC3_DEVTEN_CONNECTDONEEN	BIT(2)
#define DWC3_DEVTEN_USBRSTEN		BIT(1)
#define DWC3_DEVTEN_DISCONNEVTEN	BIT(0)

/* Device Status Register */
#define DWC3_DSTS_DCNRD			BIT(29)
#define DWC3_DSTS_SRE			BIT(28)

/* This applies for core versions 1.87a and earlier */
#define DWC3_DSTS_PWRUPREQ		BIT(24)

/* These apply for core versions 1.94a and later */
#define DWC3_DSTS_RSS			BIT(25)
#define DWC3_DSTS_SSS			BIT(24)

#define DWC3_DSTS_COREIDLE		BIT(23)
#define DWC3_DSTS_DEVCTRLHLT		BIT(22)

#define DWC3_DSTS_USBLNKST_MASK		(0x0f << 18)
#define DWC3_DSTS_USBLNKST(n)		(((n) & DWC3_DSTS_USBLNKST_MASK) >> 18)

#define DWC3_DSTS_RXFIFOEMPTY		BIT(17)

#define DWC3_DSTS_SOFFN_MASK		(0x3fff << 3)
#define DWC3_DSTS_SOFFN(n)		(((n) & DWC3_DSTS_SOFFN_MASK) >> 3)

#define DWC3_DSTS_CONNECTSPD		(7 << 0)

#define DWC3_DSTS_SUPERSPEED_PLUS	(5 << 0) /* DWC_usb31 only */
#define DWC3_DSTS_SUPERSPEED		(4 << 0)
#define DWC3_DSTS_HIGHSPEED		(0 << 0)
#define DWC3_DSTS_FULLSPEED		BIT(0)
#define DWC3_DSTS_LOWSPEED		(2 << 0)

/* Device Generic Command Register */
#define DWC3_DGCMD_SET_LMP		0x01
#define DWC3_DGCMD_SET_PERIODIC_PAR	0x02
#define DWC3_DGCMD_XMIT_FUNCTION	0x03

/* These apply for core versions 1.94a and later */
#define DWC3_DGCMD_SET_SCRATCHPAD_ADDR_LO	0x04
#define DWC3_DGCMD_SET_SCRATCHPAD_ADDR_HI	0x05

#define DWC3_DGCMD_SELECTED_FIFO_FLUSH	0x09
#define DWC3_DGCMD_ALL_FIFO_FLUSH	0x0a
#define DWC3_DGCMD_SET_ENDPOINT_NRDY	0x0c
#define DWC3_DGCMD_RUN_SOC_BUS_LOOPBACK	0x10

#define DWC3_DGCMD_STATUS(n)		(((n) >> 12) & 0x0F)
#define DWC3_DGCMD_CMDACT		BIT(10)
#define DWC3_DGCMD_CMDIOC		BIT(8)

/* Device Generic Command Parameter Register */
#define DWC3_DGCMDPAR_FORCE_LINKPM_ACCEPT	BIT(0)
#define DWC3_DGCMDPAR_FIFO_NUM(n)		((n) << 0)
#define DWC3_DGCMDPAR_RX_FIFO			(0 << 5)
#define DWC3_DGCMDPAR_TX_FIFO			BIT(5)
#define DWC3_DGCMDPAR_LOOPBACK_DIS		(0 << 0)
#define DWC3_DGCMDPAR_LOOPBACK_ENA		BIT(0)

/* Device Endpoint Command Register */
#define DWC3_DEPCMD_PARAM_SHIFT		16
#define DWC3_DEPCMD_PARAM(x)		((x) << DWC3_DEPCMD_PARAM_SHIFT)
#define DWC3_DEPCMD_GET_RSC_IDX(x)	(((x) >> DWC3_DEPCMD_PARAM_SHIFT) & 0x7f)
#define DWC3_DEPCMD_STATUS(x)		(((x) >> 12) & 0x0F)
#define DWC3_DEPCMD_HIPRI_FORCERM	BIT(11)
#define DWC3_DEPCMD_CLEARPENDIN		BIT(11)
#define DWC3_DEPCMD_CMDACT		BIT(10)
#define DWC3_DEPCMD_CMDIOC		BIT(8)

#define DWC3_DEPCMD_DEPSTARTCFG		(0x09 << 0)
#define DWC3_DEPCMD_ENDTRANSFER		(0x08 << 0)
#define DWC3_DEPCMD_UPDATETRANSFER	(0x07 << 0)
#define DWC3_DEPCMD_STARTTRANSFER	(0x06 << 0)
#define DWC3_DEPCMD_CLEARSTALL		(0x05 << 0)
#define DWC3_DEPCMD_SETSTALL		(0x04 << 0)
/* This applies for core versions 1.90a and earlier */
#define DWC3_DEPCMD_GETSEQNUMBER	(0x03 << 0)
/* This applies for core versions 1.94a and later */
#define DWC3_DEPCMD_GETEPSTATE		(0x03 << 0)
#define DWC3_DEPCMD_SETTRANSFRESOURCE	(0x02 << 0)
#define DWC3_DEPCMD_SETEPCONFIG		(0x01 << 0)

#define DWC3_DEPCMD_CMD(x)		((x) & 0xf)

/* The EP number goes 0..31 so ep0 is always out and ep1 is always in */
#define DWC3_DALEPENA_EP(n)		BIT(n)

#define DWC3_DEPCMD_TYPE_CONTROL	0
#define DWC3_DEPCMD_TYPE_ISOC		1
#define DWC3_DEPCMD_TYPE_BULK		2
#define DWC3_DEPCMD_TYPE_INTR		3

#define DWC3_DEV_IMOD_COUNT_SHIFT	16
#define DWC3_DEV_IMOD_COUNT_MASK	(0xffff << 16)
#define DWC3_DEV_IMOD_INTERVAL_SHIFT	0
#define DWC3_DEV_IMOD_INTERVAL_MASK	(0xffff << 0)

/* OTG Configuration Register */
#define DWC3_OCFG_DISPWRCUTTOFF		BIT(5)
#define DWC3_OCFG_HIBDISMASK		BIT(4)
#define DWC3_OCFG_SFTRSTMASK		BIT(3)
#define DWC3_OCFG_OTGVERSION		BIT(2)
#define DWC3_OCFG_HNPCAP		BIT(1)
#define DWC3_OCFG_SRPCAP		BIT(0)

/* OTG CTL Register */
#define DWC3_OCTL_OTG3GOERR		BIT(7)
#define DWC3_OCTL_PERIMODE		BIT(6)
#define DWC3_OCTL_PRTPWRCTL		BIT(5)
#define DWC3_OCTL_HNPREQ		BIT(4)
#define DWC3_OCTL_SESREQ		BIT(3)
#define DWC3_OCTL_TERMSELIDPULSE	BIT(2)
#define DWC3_OCTL_DEVSETHNPEN		BIT(1)
#define DWC3_OCTL_HSTSETHNPEN		BIT(0)

/* OTG Event Register */
#define DWC3_OEVT_DEVICEMODE		BIT(31)
#define DWC3_OEVT_XHCIRUNSTPSET		BIT(27)
#define DWC3_OEVT_DEVRUNSTPSET		BIT(26)
#define DWC3_OEVT_HIBENTRY		BIT(25)
#define DWC3_OEVT_CONIDSTSCHNG		BIT(24)
#define DWC3_OEVT_HRRCONFNOTIF		BIT(23)
#define DWC3_OEVT_HRRINITNOTIF		BIT(22)
#define DWC3_OEVT_ADEVIDLE		BIT(21)
#define DWC3_OEVT_ADEVBHOSTEND		BIT(20)
#define DWC3_OEVT_ADEVHOST		BIT(19)
#define DWC3_OEVT_ADEVHNPCHNG		BIT(18)
#define DWC3_OEVT_ADEVSRPDET		BIT(17)
#define DWC3_OEVT_ADEVSESSENDDET	BIT(16)
#define DWC3_OEVT_BDEVBHOSTEND		BIT(11)
#define DWC3_OEVT_BDEVHNPCHNG		BIT(10)
#define DWC3_OEVT_BDEVSESSVLDDET	BIT(9)
#define DWC3_OEVT_BDEVVBUSCHNG		BIT(8)
#define DWC3_OEVT_BSESSVLD		BIT(3)
#define DWC3_OEVT_HSTNEGSTS		BIT(2)
#define DWC3_OEVT_SESREQSTS		BIT(1)
#define DWC3_OEVT_ERROR			BIT(0)

/* OTG Event Enable Register */
#define DWC3_OEVTEN_XHCIRUNSTPSETEN	BIT(27)
#define DWC3_OEVTEN_DEVRUNSTPSETEN	BIT(26)
#define DWC3_OEVTEN_HIBENTRYEN		BIT(25)
#define DWC3_OEVTEN_CONIDSTSCHNGEN	BIT(24)
#define DWC3_OEVTEN_HRRCONFNOTIFEN	BIT(23)
#define DWC3_OEVTEN_HRRINITNOTIFEN	BIT(22)
#define DWC3_OEVTEN_ADEVIDLEEN		BIT(21)
#define DWC3_OEVTEN_ADEVBHOSTENDEN	BIT(20)
#define DWC3_OEVTEN_ADEVHOSTEN		BIT(19)
#define DWC3_OEVTEN_ADEVHNPCHNGEN	BIT(18)
#define DWC3_OEVTEN_ADEVSRPDETEN	BIT(17)
#define DWC3_OEVTEN_ADEVSESSENDDETEN	BIT(16)
#define DWC3_OEVTEN_BDEVBHOSTENDEN	BIT(11)
#define DWC3_OEVTEN_BDEVHNPCHNGEN	BIT(10)
#define DWC3_OEVTEN_BDEVSESSVLDDETEN	BIT(9)
#define DWC3_OEVTEN_BDEVVBUSCHNGEN	BIT(8)

/* OTG Status Register */
#define DWC3_OSTS_DEVRUNSTP		BIT(13)
#define DWC3_OSTS_XHCIRUNSTP		BIT(12)
#define DWC3_OSTS_PERIPHERALSTATE	BIT(4)
#define DWC3_OSTS_XHCIPRTPOWER		BIT(3)
#define DWC3_OSTS_BSESVLD		BIT(2)
#define DWC3_OSTS_VBUSVLD		BIT(1)
#define DWC3_OSTS_CONIDSTS		BIT(0)

/* Stream timer timeout value in millisecs */
#define STREAM_TIMEOUT_MS		50

/* Structures */

struct dwc3_trb;

/**
 * struct dwc3_event_buffer - Software event buffer representation
 * @buf: _THE_ buffer
 * @cache: The buffer cache used in the threaded interrupt
 * @length: size of this buffer
 * @lpos: event offset
 * @count: cache of last read event count register
 * @flags: flags related to this event buffer
 * @dma: dma_addr_t
 * @dwc: pointer to DWC controller
 */
struct dwc3_event_buffer {
	void			*buf;
	void			*cache;
	unsigned		length;
	unsigned int		lpos;
	unsigned int		count;
	unsigned int		flags;

#define DWC3_EVENT_PENDING	BIT(0)

	dma_addr_t		dma;

	struct dwc3		*dwc;
};

#define DWC3_EP_FLAG_STALLED	BIT(0)
#define DWC3_EP_FLAG_WEDGED	BIT(1)

#define DWC3_EP_DIRECTION_TX	true
#define DWC3_EP_DIRECTION_RX	false

#define DWC3_TRB_NUM		256

/**
 * struct dwc3_ep - device side endpoint representation
 * @endpoint: usb endpoint
 * @cancelled_list: list of cancelled requests for this endpoint
 * @pending_list: list of pending requests for this endpoint
 * @started_list: list of started requests on this endpoint
 * @regs: pointer to first endpoint register
 * @trb_pool: array of transaction buffers
 * @trb_pool_dma: dma address of @trb_pool
 * @trb_enqueue: enqueue 'pointer' into TRB array
 * @trb_dequeue: dequeue 'pointer' into TRB array
 * @dwc: pointer to DWC controller
 * @saved_state: ep state saved during hibernation
 * @flags: endpoint flags (wedged, stalled, ...)
 * @number: endpoint number (1 - 15)
 * @type: set to bmAttributes & USB_ENDPOINT_XFERTYPE_MASK
 * @resource_index: Resource transfer index
 * @frame_number: set to the frame number we want this transfer to start (ISOC)
 * @interval: the interval on which the ISOC transfer is started
 * @name: a human readable name e.g. ep1out-bulk
 * @direction: true for TX, false for RX
 * @stream_capable: true when streams are enabled
 * @combo_num: the test combination BIT[15:14] of the frame number to test
 *		isochronous START TRANSFER command failure workaround
 * @start_cmd_status: the status of testing START TRANSFER command with
 *		combo_num = 'b00
 */
struct dwc3_ep {
	struct usb_ep		endpoint;
	struct list_head	cancelled_list;
	struct list_head	pending_list;
	struct list_head	started_list;

	void __iomem		*regs;

	struct dwc3_trb		*trb_pool;
	dma_addr_t		trb_pool_dma;
	struct dwc3		*dwc;

	u32			saved_state;
	unsigned		flags;
#define DWC3_EP_ENABLED		BIT(0)
#define DWC3_EP_STALL		BIT(1)
#define DWC3_EP_WEDGE		BIT(2)
#define DWC3_EP_TRANSFER_STARTED BIT(3)
#define DWC3_EP_PENDING_REQUEST	BIT(5)
#define DWC3_EP_END_TRANSFER_PENDING    BIT(7)

	/* This last one is specific to EP0 */
#define DWC3_EP0_DIR_IN		BIT(31)

	/*
	 * IMPORTANT: we *know* we have 256 TRBs in our @trb_pool, so we will
	 * use a u8 type here. If anybody decides to increase number of TRBs to
	 * anything larger than 256 - I can't see why people would want to do
	 * this though - then this type needs to be changed.
	 *
	 * By using u8 types we ensure that our % operator when incrementing
	 * enqueue and dequeue get optimized away by the compiler.
	 */
	u8			trb_enqueue;
	u8			trb_dequeue;

	u8			number;
	u8			type;
	u8			resource_index;
	u32			frame_number;
	u32			interval;

	char			name[20];

	unsigned		direction:1;
	unsigned		stream_capable:1;

	/* For isochronous START TRANSFER workaround only */
	u8			combo_num;
	int			start_cmd_status;
};

enum dwc3_phy {
	DWC3_PHY_UNKNOWN = 0,
	DWC3_PHY_USB3,
	DWC3_PHY_USB2,
};

enum dwc3_ep0_next {
	DWC3_EP0_UNKNOWN = 0,
	DWC3_EP0_COMPLETE,
	DWC3_EP0_NRDY_DATA,
	DWC3_EP0_NRDY_STATUS,
};

enum dwc3_ep0_state {
	EP0_UNCONNECTED		= 0,
	EP0_SETUP_PHASE,
	EP0_DATA_PHASE,
	EP0_STATUS_PHASE,
};

enum dwc3_link_state {
	/* In SuperSpeed */
	DWC3_LINK_STATE_U0		= 0x00, /* in HS, means ON */
	DWC3_LINK_STATE_U1		= 0x01,
	DWC3_LINK_STATE_U2		= 0x02, /* in HS, means SLEEP */
	DWC3_LINK_STATE_U3		= 0x03, /* in HS, means SUSPEND */
	DWC3_LINK_STATE_SS_DIS		= 0x04,
	DWC3_LINK_STATE_RX_DET		= 0x05, /* in HS, means Early Suspend */
	DWC3_LINK_STATE_SS_INACT	= 0x06,
	DWC3_LINK_STATE_POLL		= 0x07,
	DWC3_LINK_STATE_RECOV		= 0x08,
	DWC3_LINK_STATE_HRESET		= 0x09,
	DWC3_LINK_STATE_CMPLY		= 0x0a,
	DWC3_LINK_STATE_LPBK		= 0x0b,
	DWC3_LINK_STATE_RESET		= 0x0e,
	DWC3_LINK_STATE_RESUME		= 0x0f,
	DWC3_LINK_STATE_MASK		= 0x0f,
};

/* TRB Length, PCM and Status */
#define DWC3_TRB_SIZE_MASK	(0x00ffffff)
#define DWC3_TRB_SIZE_LENGTH(n)	((n) & DWC3_TRB_SIZE_MASK)
#define DWC3_TRB_SIZE_PCM1(n)	(((n) & 0x03) << 24)
#define DWC3_TRB_SIZE_TRBSTS(n)	(((n) & (0x0f << 28)) >> 28)

#define DWC3_TRBSTS_OK			0
#define DWC3_TRBSTS_MISSED_ISOC		1
#define DWC3_TRBSTS_SETUP_PENDING	2
#define DWC3_TRB_STS_XFER_IN_PROG	4

/* TRB Control */
#define DWC3_TRB_CTRL_HWO		BIT(0)
#define DWC3_TRB_CTRL_LST		BIT(1)
#define DWC3_TRB_CTRL_CHN		BIT(2)
#define DWC3_TRB_CTRL_CSP		BIT(3)
#define DWC3_TRB_CTRL_TRBCTL(n)		(((n) & 0x3f) << 4)
#define DWC3_TRB_CTRL_ISP_IMI		BIT(10)
#define DWC3_TRB_CTRL_IOC		BIT(11)
#define DWC3_TRB_CTRL_SID_SOFN(n)	(((n) & 0xffff) << 14)
#define DWC3_TRB_CTRL_GET_SID_SOFN(n)	(((n) & (0xffff << 14)) >> 14)

#define DWC3_TRBCTL_TYPE(n)		((n) & (0x3f << 4))
#define DWC3_TRBCTL_NORMAL		DWC3_TRB_CTRL_TRBCTL(1)
#define DWC3_TRBCTL_CONTROL_SETUP	DWC3_TRB_CTRL_TRBCTL(2)
#define DWC3_TRBCTL_CONTROL_STATUS2	DWC3_TRB_CTRL_TRBCTL(3)
#define DWC3_TRBCTL_CONTROL_STATUS3	DWC3_TRB_CTRL_TRBCTL(4)
#define DWC3_TRBCTL_CONTROL_DATA	DWC3_TRB_CTRL_TRBCTL(5)
#define DWC3_TRBCTL_ISOCHRONOUS_FIRST	DWC3_TRB_CTRL_TRBCTL(6)
#define DWC3_TRBCTL_ISOCHRONOUS		DWC3_TRB_CTRL_TRBCTL(7)
#define DWC3_TRBCTL_LINK_TRB		DWC3_TRB_CTRL_TRBCTL(8)

/**
 * struct dwc3_trb - transfer request block (hw format)
 * @bpl: DW0-3
 * @bph: DW4-7
 * @size: DW8-B
 * @ctrl: DWC-F
 */
struct dwc3_trb {
	u32		bpl;
	u32		bph;
	u32		size;
	u32		ctrl;
} __packed;

/**
 * struct dwc3_hwparams - copy of HWPARAMS registers
 * @hwparams0: GHWPARAMS0
 * @hwparams1: GHWPARAMS1
 * @hwparams2: GHWPARAMS2
 * @hwparams3: GHWPARAMS3
 * @hwparams4: GHWPARAMS4
 * @hwparams5: GHWPARAMS5
 * @hwparams6: GHWPARAMS6
 * @hwparams7: GHWPARAMS7
 * @hwparams8: GHWPARAMS8
 */
struct dwc3_hwparams {
	u32	hwparams0;
	u32	hwparams1;
	u32	hwparams2;
	u32	hwparams3;
	u32	hwparams4;
	u32	hwparams5;
	u32	hwparams6;
	u32	hwparams7;
	u32	hwparams8;
};

/* HWPARAMS0 */
#define DWC3_MODE(n)		((n) & 0x7)

#define DWC3_MDWIDTH(n)		(((n) & 0xff00) >> 8)

/* HWPARAMS1 */
#define DWC3_NUM_INT(n)		(((n) & (0x3f << 15)) >> 15)

/* HWPARAMS3 */
#define DWC3_NUM_IN_EPS_MASK	(0x1f << 18)
#define DWC3_NUM_EPS_MASK	(0x3f << 12)
#define DWC3_NUM_EPS(p)		(((p)->hwparams3 &		\
			(DWC3_NUM_EPS_MASK)) >> 12)
#define DWC3_NUM_IN_EPS(p)	(((p)->hwparams3 &		\
			(DWC3_NUM_IN_EPS_MASK)) >> 18)

/* HWPARAMS7 */
#define DWC3_RAM1_DEPTH(n)	((n) & 0xffff)

/**
 * struct dwc3_request - representation of a transfer request
 * @request: struct usb_request to be transferred
 * @list: a list_head used for request queueing
 * @dep: struct dwc3_ep owning this request
 * @sg: pointer to first incomplete sg
 * @start_sg: pointer to the sg which should be queued next
 * @num_pending_sgs: counter to pending sgs
 * @num_queued_sgs: counter to the number of sgs which already got queued
 * @remaining: amount of data remaining
 * @status: internal dwc3 request status tracking
 * @epnum: endpoint number to which this request refers
 * @trb: pointer to struct dwc3_trb
 * @trb_dma: DMA address of @trb
<<<<<<< HEAD
=======
 * @num_trbs: number of TRBs used by this request
 * @needs_extra_trb: true when request needs one extra TRB (either due to ZLP
 *	or unaligned OUT)
>>>>>>> e0d688d4
 * @stream_timeout_timer: Some endpoints may go out of sync with host and
 *	enter into deadlock. For example, stream capable endpoints may enter
 *	into deadlock where the host waits on gadget to issue ERDY and gadget
 *	waits for host to issue prime transaction. To avoid such deadlock this
 *	timer is used.
 * @unaligned: true for OUT endpoints with length not divisible by maxp
 * @direction: IN or OUT direction flag
 * @mapped: true when request has been dma-mapped
 */
struct dwc3_request {
	struct usb_request	request;
	struct list_head	list;
	struct dwc3_ep		*dep;
	struct scatterlist	*sg;
	struct scatterlist	*start_sg;

	unsigned		num_pending_sgs;
	unsigned int		num_queued_sgs;
	u8			first_trb_index;
	unsigned		remaining;

	unsigned int		status;
#define DWC3_REQUEST_STATUS_QUEUED	0
#define DWC3_REQUEST_STATUS_STARTED	1
#define DWC3_REQUEST_STATUS_CANCELLED	2
#define DWC3_REQUEST_STATUS_COMPLETED	3
#define DWC3_REQUEST_STATUS_UNKNOWN	-1

	u8			epnum;
	struct dwc3_trb		*trb;
	dma_addr_t		trb_dma;
	struct timer_list	stream_timeout_timer;
<<<<<<< HEAD
=======

	unsigned		num_trbs;
>>>>>>> e0d688d4

	unsigned		needs_extra_trb:1;
	unsigned		direction:1;
	unsigned		mapped:1;
};

/*
 * struct dwc3_scratchpad_array - hibernation scratchpad array
 * (format defined by hw)
 */
struct dwc3_scratchpad_array {
	__le64	dma_adr[DWC3_MAX_HIBER_SCRATCHBUFS];
};

/**
 * struct dwc3 - representation of our controller
 * @drd_work: workqueue used for role swapping
 * @ep0_trb: trb which is used for the ctrl_req
 * @bounce: address of bounce buffer
 * @scratchbuf: address of scratch buffer
 * @setup_buf: used while precessing STD USB requests
 * @ep0_trb_addr: dma address of @ep0_trb
 * @bounce_addr: dma address of @bounce
 * @ep0_usb_req: dummy req used while handling STD USB requests
 * @scratch_addr: dma address of scratchbuf
 * @ep0_in_setup: one control transfer is completed and enter setup phase
 * @lock: for synchronizing
 * @dev: pointer to our struct device
 * @sysdev: pointer to the DMA-capable device
 * @xhci: pointer to our xHCI child
 * @xhci_resources: struct resources for our @xhci child
 * @ev_buf: struct dwc3_event_buffer pointer
 * @eps: endpoint array
 * @gadget: device side representation of the peripheral controller
 * @gadget_driver: pointer to the gadget driver
 * @clks: array of clocks
 * @num_clks: number of clocks
 * @reset: reset control
 * @regs: base address for our registers
 * @regs_size: address space size
 * @fladj: frame length adjustment
 * @refclk_fladj: boolean to update GFLADJ_REFCLK_FLADJ field also
 * @irq_gadget: peripheral controller's IRQ number
 * @otg: pointer to the dwc3_otg structure
 * @otg_irq: IRQ number for OTG IRQs
 * @current_otg_role: current role of operation while using the OTG block
 * @desired_otg_role: desired role of operation while using the OTG block
 * @otg_restart_host: flag that OTG controller needs to restart host
 * @nr_scratch: number of scratch buffers
 * @u1u2: only used on revisions <1.83a for workaround
 * @maximum_speed: maximum speed requested (mainly for testing purposes)
 * @revision: revision register contents
 * @version_type: VERSIONTYPE register contents, a sub release of a revision
 * @dr_mode: requested mode of operation
 * @current_dr_role: current role of operation when in dual-role mode
 * @desired_dr_role: desired role of operation when in dual-role mode
 * @edev: extcon handle
 * @edev_nb: extcon notifier
 * @hsphy_mode: UTMI phy mode, one of following:
 *		- USBPHY_INTERFACE_MODE_UTMI
 *		- USBPHY_INTERFACE_MODE_UTMIW
 * @usb2_phy: pointer to USB2 PHY
 * @usb3_phy: pointer to USB3 PHY
 * @usb2_generic_phy: pointer to USB2 PHY
 * @usb3_generic_phy: pointer to USB3 PHY
 * @phys_ready: flag to indicate that PHYs are ready
 * @ulpi: pointer to ulpi interface
 * @ulpi_ready: flag to indicate that ULPI is initialized
 * @u2sel: parameter from Set SEL request.
 * @u2pel: parameter from Set SEL request.
 * @u1sel: parameter from Set SEL request.
 * @u1pel: parameter from Set SEL request.
 * @num_eps: number of endpoints
 * @ep0_next_event: hold the next expected event
 * @ep0state: state of endpoint zero
 * @link_state: link state
 * @speed: device speed (super, high, full, low)
 * @hwparams: copy of hwparams registers
 * @root: debugfs root folder pointer
 * @regset: debugfs pointer to regdump file
 * @dbg_lsp_select: current debug lsp mux register selection
 * @test_mode: true when we're entering a USB test mode
 * @test_mode_nr: test feature selector
 * @lpm_nyet_threshold: LPM NYET response threshold
 * @hird_threshold: HIRD threshold
 * @rx_thr_num_pkt_prd: periodic ESS receive packet count
 * @rx_max_burst_prd: max periodic ESS receive burst size
 * @tx_thr_num_pkt_prd: periodic ESS transmit packet count
 * @tx_max_burst_prd: max periodic ESS transmit burst size
 * @hsphy_interface: "utmi" or "ulpi"
 * @connected: true when we're connected to a host, false otherwise
 * @delayed_status: true when gadget driver asks for delayed status
 * @ep0_bounced: true when we used bounce buffer
 * @ep0_expect_in: true when we expect a DATA IN transfer
 * @has_hibernation: true when dwc3 was configured with Hibernation
 * @sysdev_is_parent: true when dwc3 device has a parent driver
 * @has_lpm_erratum: true when core was configured with LPM Erratum. Note that
 *			there's now way for software to detect this in runtime.
 * @is_utmi_l1_suspend: the core asserts output signal
 * 	0	- utmi_sleep_n
 * 	1	- utmi_l1_suspend_n
 * @is_fpga: true when we are using the FPGA board
 * @pending_events: true when we have pending IRQs to be handled
 * @pullups_connected: true when Run/Stop bit is set
 * @setup_packet_pending: true when there's a Setup Packet in FIFO. Workaround
 * @three_stage_setup: set if we perform a three phase setup
 * @dis_start_transfer_quirk: set if start_transfer failure SW workaround is
 *			not needed for DWC_usb31 version 1.70a-ea06 and below
 * @usb3_lpm_capable: set if hadrware supports Link Power Management
<<<<<<< HEAD
=======
 * @usb2_lpm_disable: set to disable usb2 lpm
>>>>>>> e0d688d4
 * @remote_wakeup: set if host supports Remote Wakeup from Peripheral
 * @disable_scramble_quirk: set if we enable the disable scramble quirk
 * @u2exit_lfps_quirk: set if we enable u2exit lfps quirk
 * @u2ss_inp3_quirk: set if we enable P3 OK for U2/SS Inactive quirk
 * @req_p1p2p3_quirk: set if we enable request p1p2p3 quirk
 * @del_p1p2p3_quirk: set if we enable delay p1p2p3 quirk
 * @del_phy_power_chg_quirk: set if we enable delay phy power change quirk
 * @lfps_filter_quirk: set if we enable LFPS filter quirk
 * @rx_detect_poll_quirk: set if we enable rx_detect to polling lfps quirk
 * @dis_u3_susphy_quirk: set if we disable usb3 suspend phy
 * @dis_u2_susphy_quirk: set if we disable usb2 suspend phy
 * @dis_enblslpm_quirk: set if we clear enblslpm in GUSB2PHYCFG,
 *                      disabling the suspend signal to the PHY.
 * @dis_u1_entry_quirk: set if link entering into U1 state needs to be disabled.
 * @dis_u2_entry_quirk: set if link entering into U2 state needs to be disabled.
 * @dis_rxdet_inp3_quirk: set if we disable Rx.Detect in P3
 * @dis_u2_freeclk_exists_quirk : set if we clear u2_freeclk_exists
 *			in GUSB2PHYCFG, specify that USB2 PHY doesn't
 *			provide a free-running PHY clock.
 * @dis_del_phy_power_chg_quirk: set if we disable delay phy power
 *			change quirk.
 * @enable_guctl1_resume_quirk: Set if we enable quirk for fixing improper crc
 *			generation after resume from suspend.
 * @enable_guctl1_ipd_quirk: set if we enable quirk for reducing timing of inter
 *			packet delay(ipd).
 * @dis_tx_ipgap_linecheck_quirk: set if we disable u2mac linestate
 *			check during HS transmit.
 * @tx_de_emphasis_quirk: set if we enable Tx de-emphasis quirk
 * @is_hibernated: true when dwc3 is hibernated; abort processing events
 * @tx_de_emphasis: Tx de-emphasis value
 * 	0	- -6dB de-emphasis
 * 	1	- -3.5dB de-emphasis
 * 	2	- No de-emphasis
 * 	3	- Reserved
 * @dis_metastability_quirk: set to disable metastability quirk.
 * @imod_interval: set the interrupt moderation interval in 250ns
 *                 increments or 0 to disable.
 * @is_d3: set if the controller is in d3 state
 * @saved_regs: registers to be saved/restored during hibernation/wakeup events
 * @irq_wakeup: wakeup IRQ number, triggered when host asks to wakeup from
 *              hibernation
 * @force_hiber_wake: flag set when the gadget driver is forcefully triggering
		a hibernation wakeup event
 */
struct dwc3 {
	struct work_struct	drd_work;
	struct dwc3_trb		*ep0_trb;
	void			*bounce;
	void			*scratchbuf;
	u8			*setup_buf;
	dma_addr_t		ep0_trb_addr;
	dma_addr_t		bounce_addr;
	dma_addr_t		scratch_addr;
	struct dwc3_request	ep0_usb_req;
	struct completion	ep0_in_setup;

	/* device lock */
	spinlock_t		lock;

	struct device		*dev;
	struct device		*sysdev;

	struct platform_device	*xhci;
	struct resource		xhci_resources[DWC3_XHCI_RESOURCES_NUM];

	struct dwc3_event_buffer *ev_buf;
	struct dwc3_ep		*eps[DWC3_ENDPOINTS_NUM];

	struct usb_gadget	gadget;
	struct usb_gadget_driver *gadget_driver;

	struct clk_bulk_data	*clks;
	int			num_clks;

	struct reset_control	*reset;

	struct dwc3_otg		*otg;

	struct usb_phy		*usb2_phy;
	struct usb_phy		*usb3_phy;

	struct phy		*usb2_generic_phy;
	struct phy		*usb3_generic_phy;

	bool			phys_ready;

	struct ulpi		*ulpi;
	bool			ulpi_ready;

	void __iomem		*regs;
	size_t			regs_size;

	enum usb_dr_mode	dr_mode;
	u32			current_dr_role;
	u32			desired_dr_role;
	struct extcon_dev	*edev;
	struct notifier_block	edev_nb;
	enum usb_phy_interface	hsphy_mode;

	u32			fladj;
	bool			refclk_fladj;
	u32			irq_gadget;
	u32			otg_irq;
	u32			current_otg_role;
	u32			desired_otg_role;
	bool			otg_restart_host;
	u32			nr_scratch;
	u32			u1u2;
	u32			maximum_speed;

	/*
	 * All 3.1 IP version constants are greater than the 3.0 IP
	 * version constants. This works for most version checks in
	 * dwc3. However, in the future, this may not apply as
	 * features may be developed on newer versions of the 3.0 IP
	 * that are not in the 3.1 IP.
	 */
	u32			revision;

#define DWC3_REVISION_173A	0x5533173a
#define DWC3_REVISION_175A	0x5533175a
#define DWC3_REVISION_180A	0x5533180a
#define DWC3_REVISION_183A	0x5533183a
#define DWC3_REVISION_185A	0x5533185a
#define DWC3_REVISION_187A	0x5533187a
#define DWC3_REVISION_188A	0x5533188a
#define DWC3_REVISION_190A	0x5533190a
#define DWC3_REVISION_194A	0x5533194a
#define DWC3_REVISION_200A	0x5533200a
#define DWC3_REVISION_202A	0x5533202a
#define DWC3_REVISION_210A	0x5533210a
#define DWC3_REVISION_220A	0x5533220a
#define DWC3_REVISION_230A	0x5533230a
#define DWC3_REVISION_240A	0x5533240a
#define DWC3_REVISION_250A	0x5533250a
#define DWC3_REVISION_260A	0x5533260a
#define DWC3_REVISION_270A	0x5533270a
#define DWC3_REVISION_280A	0x5533280a
#define DWC3_REVISION_290A	0x5533290a
#define DWC3_REVISION_300A	0x5533300a
#define DWC3_REVISION_310A	0x5533310a
#define DWC3_REVISION_330A	0x5533330a

/*
 * NOTICE: we're using bit 31 as a "is usb 3.1" flag. This is really
 * just so dwc31 revisions are always larger than dwc3.
 */
#define DWC3_REVISION_IS_DWC31		0x80000000
#define DWC3_USB31_REVISION_110A	(0x3131302a | DWC3_REVISION_IS_DWC31)
#define DWC3_USB31_REVISION_120A	(0x3132302a | DWC3_REVISION_IS_DWC31)
#define DWC3_USB31_REVISION_160A	(0x3136302a | DWC3_REVISION_IS_DWC31)
#define DWC3_USB31_REVISION_170A	(0x3137302a | DWC3_REVISION_IS_DWC31)
#define DWC3_USB31_REVISION_180A	(0x3138302a | DWC3_REVISION_IS_DWC31)
#define DWC3_USB31_REVISION_190A	(0x3139302a | DWC3_REVISION_IS_DWC31)

	u32			version_type;

#define DWC31_VERSIONTYPE_EA01		0x65613031
#define DWC31_VERSIONTYPE_EA02		0x65613032
#define DWC31_VERSIONTYPE_EA03		0x65613033
#define DWC31_VERSIONTYPE_EA04		0x65613034
#define DWC31_VERSIONTYPE_EA05		0x65613035
#define DWC31_VERSIONTYPE_EA06		0x65613036

	enum dwc3_ep0_next	ep0_next_event;
	enum dwc3_ep0_state	ep0state;
	enum dwc3_link_state	link_state;

	u16			u2sel;
	u16			u2pel;
	u8			u1sel;
	u8			u1pel;

	u8			speed;

	u8			num_eps;

	struct dwc3_hwparams	hwparams;
	struct dentry		*root;
	struct debugfs_regset32	*regset;

	u32			dbg_lsp_select;

	u8			test_mode;
	u8			test_mode_nr;
	u8			lpm_nyet_threshold;
	u8			hird_threshold;
	u8			rx_thr_num_pkt_prd;
	u8			rx_max_burst_prd;
	u8			tx_thr_num_pkt_prd;
	u8			tx_max_burst_prd;

	const char		*hsphy_interface;

	unsigned		connected:1;
	unsigned		delayed_status:1;
	unsigned		ep0_bounced:1;
	unsigned		ep0_expect_in:1;
	unsigned		has_hibernation:1;
	unsigned		sysdev_is_parent:1;
	unsigned		has_lpm_erratum:1;
	unsigned		is_utmi_l1_suspend:1;
	unsigned		is_fpga:1;
	unsigned		pending_events:1;
	unsigned		pullups_connected:1;
	unsigned		setup_packet_pending:1;
	unsigned		three_stage_setup:1;
	unsigned		dis_start_transfer_quirk:1;
	unsigned		usb3_lpm_capable:1;
<<<<<<< HEAD
	unsigned                remote_wakeup:1;

=======
	unsigned		usb2_lpm_disable:1;
	unsigned                remote_wakeup:1;
>>>>>>> e0d688d4
	unsigned		disable_scramble_quirk:1;
	unsigned		u2exit_lfps_quirk:1;
	unsigned		u2ss_inp3_quirk:1;
	unsigned		req_p1p2p3_quirk:1;
	unsigned                del_p1p2p3_quirk:1;
	unsigned		del_phy_power_chg_quirk:1;
	unsigned		lfps_filter_quirk:1;
	unsigned		rx_detect_poll_quirk:1;
	unsigned		dis_u3_susphy_quirk:1;
	unsigned		dis_u2_susphy_quirk:1;
	unsigned		dis_enblslpm_quirk:1;
	unsigned		dis_u1_entry_quirk:1;
	unsigned		dis_u2_entry_quirk:1;
	unsigned		dis_rxdet_inp3_quirk:1;
	unsigned		dis_u2_freeclk_exists_quirk:1;
	unsigned		dis_del_phy_power_chg_quirk:1;
	unsigned		enable_guctl1_resume_quirk:1;
	unsigned		enable_guctl1_ipd_quirk:1;
	unsigned		dis_tx_ipgap_linecheck_quirk:1;

	unsigned		tx_de_emphasis_quirk:1;
	unsigned		tx_de_emphasis:2;
	unsigned		is_hibernated:1;

	unsigned		dis_metastability_quirk:1;
	unsigned		mask_phy_rst:1;

	u16			imod_interval;
	bool			is_d3;
	u32			*saved_regs;
	u32			irq_wakeup;
	bool			force_hiber_wake;
};

#define INCRX_BURST_MODE 0
#define INCRX_UNDEF_LENGTH_BURST_MODE 1

#define work_to_dwc(w)		(container_of((w), struct dwc3, drd_work))

/* -------------------------------------------------------------------------- */

struct dwc3_event_type {
	u32	is_devspec:1;
	u32	type:7;
	u32	reserved8_31:24;
} __packed;

#define DWC3_DEPEVT_XFERCOMPLETE	0x01
#define DWC3_DEPEVT_XFERINPROGRESS	0x02
#define DWC3_DEPEVT_XFERNOTREADY	0x03
#define DWC3_DEPEVT_RXTXFIFOEVT		0x04
#define DWC3_DEPEVT_STREAMEVT		0x06
#define DWC3_DEPEVT_EPCMDCMPLT		0x07

/**
 * struct dwc3_event_depvt - Device Endpoint Events
 * @one_bit: indicates this is an endpoint event (not used)
 * @endpoint_number: number of the endpoint
 * @endpoint_event: The event we have:
 *	0x00	- Reserved
 *	0x01	- XferComplete
 *	0x02	- XferInProgress
 *	0x03	- XferNotReady
 *	0x04	- RxTxFifoEvt (IN->Underrun, OUT->Overrun)
 *	0x05	- Reserved
 *	0x06	- StreamEvt
 *	0x07	- EPCmdCmplt
 * @reserved11_10: Reserved, don't use.
 * @status: Indicates the status of the event. Refer to databook for
 *	more information.
 * @parameters: Parameters of the current event. Refer to databook for
 *	more information.
 */
struct dwc3_event_depevt {
	u32	one_bit:1;
	u32	endpoint_number:5;
	u32	endpoint_event:4;
	u32	reserved11_10:2;
	u32	status:4;

/* Within XferNotReady */
#define DEPEVT_STATUS_TRANSFER_ACTIVE	BIT(3)

/* Within XferComplete or XferInProgress */
#define DEPEVT_STATUS_BUSERR	BIT(0)
#define DEPEVT_STATUS_SHORT	BIT(1)
#define DEPEVT_STATUS_IOC	BIT(2)
#define DEPEVT_STATUS_LST	BIT(3) /* XferComplete */
#define DEPEVT_STATUS_MISSED_ISOC BIT(3) /* XferInProgress */

/* Stream event only */
#define DEPEVT_STREAMEVT_FOUND		1
#define DEPEVT_STREAMEVT_NOTFOUND	2

/* Control-only Status */
#define DEPEVT_STATUS_CONTROL_DATA	1
#define DEPEVT_STATUS_CONTROL_STATUS	2
#define DEPEVT_STATUS_CONTROL_PHASE(n)	((n) & 3)

/* In response to Start Transfer */
#define DEPEVT_TRANSFER_NO_RESOURCE	1
#define DEPEVT_TRANSFER_BUS_EXPIRY	2

	u32	parameters:16;

/* For Command Complete Events */
#define DEPEVT_PARAMETER_CMD(n)	(((n) & (0xf << 8)) >> 8)
} __packed;

/**
 * struct dwc3_event_devt - Device Events
 * @one_bit: indicates this is a non-endpoint event (not used)
 * @device_event: indicates it's a device event. Should read as 0x00
 * @type: indicates the type of device event.
 *	0	- DisconnEvt
 *	1	- USBRst
 *	2	- ConnectDone
 *	3	- ULStChng
 *	4	- WkUpEvt
 *	5	- Reserved
 *	6	- EOPF
 *	7	- SOF
 *	8	- Reserved
 *	9	- ErrticErr
 *	10	- CmdCmplt
 *	11	- EvntOverflow
 *	12	- VndrDevTstRcved
 * @reserved15_12: Reserved, not used
 * @event_info: Information about this event
 * @reserved31_25: Reserved, not used
 */
struct dwc3_event_devt {
	u32	one_bit:1;
	u32	device_event:7;
	u32	type:4;
	u32	reserved15_12:4;
	u32	event_info:9;
	u32	reserved31_25:7;
} __packed;

/**
 * struct dwc3_event_gevt - Other Core Events
 * @one_bit: indicates this is a non-endpoint event (not used)
 * @device_event: indicates it's (0x03) Carkit or (0x04) I2C event.
 * @phy_port_number: self-explanatory
 * @reserved31_12: Reserved, not used.
 */
struct dwc3_event_gevt {
	u32	one_bit:1;
	u32	device_event:7;
	u32	phy_port_number:4;
	u32	reserved31_12:20;
} __packed;

/**
 * union dwc3_event - representation of Event Buffer contents
 * @raw: raw 32-bit event
 * @type: the type of the event
 * @depevt: Device Endpoint Event
 * @devt: Device Event
 * @gevt: Global Event
 */
union dwc3_event {
	u32				raw;
	struct dwc3_event_type		type;
	struct dwc3_event_depevt	depevt;
	struct dwc3_event_devt		devt;
	struct dwc3_event_gevt		gevt;
};

/**
 * struct dwc3_gadget_ep_cmd_params - representation of endpoint command
 * parameters
 * @param2: third parameter
 * @param1: second parameter
 * @param0: first parameter
 */
struct dwc3_gadget_ep_cmd_params {
	u32	param2;
	u32	param1;
	u32	param0;
};

/*
 * DWC3 Features to be used as Driver Data
 */

#define DWC3_HAS_PERIPHERAL		BIT(0)
#define DWC3_HAS_XHCI			BIT(1)
#define DWC3_HAS_OTG			BIT(3)

/* prototypes */
void dwc3_set_prtcap(struct dwc3 *dwc, u32 mode);
void dwc3_set_mode(struct dwc3 *dwc, u32 mode);
u32 dwc3_core_fifo_space(struct dwc3_ep *dep, u8 type);

/* check whether we are on the DWC_usb3 core */
static inline bool dwc3_is_usb3(struct dwc3 *dwc)
{
	return !(dwc->revision & DWC3_REVISION_IS_DWC31);
}

/* check whether we are on the DWC_usb31 core */
static inline bool dwc3_is_usb31(struct dwc3 *dwc)
{
	return !!(dwc->revision & DWC3_REVISION_IS_DWC31);
}

#if IS_ENABLED(CONFIG_USB_DWC3_OF_SIMPLE)
int dwc3_enable_hw_coherency(struct device *dev);
void dwc3_simple_wakeup_capable(struct device *dev, bool wakeup);
void dwc3_set_simple_data(struct dwc3 *dwc);
void dwc3_simple_check_quirks(struct dwc3 *dwc);
int dwc3_set_usb_core_power(struct dwc3 *dwc, bool on);
void dwc3_mask_phy_reset(struct device *dev, bool mask);
#else
static inline int dwc3_enable_hw_coherency(struct device *dev)
{ return 1; }
void dwc3_simple_wakeup_capable(struct device *dev, bool wakeup)
{ ; }
void dwc3_set_simple_data(struct dwc3 *dwc)
{ ; }
void dwc3_simple_check_quirks(struct dwc3 *dwc)
{ ; }
int dwc3_set_usb_core_power(struct dwc3 *dwc, bool on)
{ ; }
void dwc3_mask_phy_reset(struct device *dev, bool mask)
{ ; }
#endif
<<<<<<< HEAD
=======

bool dwc3_has_imod(struct dwc3 *dwc);
>>>>>>> e0d688d4

bool dwc3_has_imod(struct dwc3 *dwc);
int dwc3_event_buffers_setup(struct dwc3 *dwc);
void dwc3_event_buffers_cleanup(struct dwc3 *dwc);

#if IS_ENABLED(CONFIG_USB_DWC3_HOST) || IS_ENABLED(CONFIG_USB_DWC3_DUAL_ROLE)\
	 || IS_ENABLED(CONFIG_USB_DWC3_OTG)
int dwc3_host_init(struct dwc3 *dwc);
void dwc3_host_exit(struct dwc3 *dwc);
#else
static inline int dwc3_host_init(struct dwc3 *dwc)
{ return 0; }
static inline void dwc3_host_exit(struct dwc3 *dwc)
{ }
#endif

#if IS_ENABLED(CONFIG_USB_DWC3_GADGET) || IS_ENABLED(CONFIG_USB_DWC3_DUAL_ROLE)\
	 || IS_ENABLED(CONFIG_USB_DWC3_OTG)
int dwc3_gadget_init(struct dwc3 *dwc);
void dwc3_gadget_exit(struct dwc3 *dwc);
int dwc3_gadget_set_test_mode(struct dwc3 *dwc, int mode);
int dwc3_gadget_get_link_state(struct dwc3 *dwc);
int dwc3_gadget_set_link_state(struct dwc3 *dwc, enum dwc3_link_state state);
int dwc3_send_gadget_ep_cmd(struct dwc3_ep *dep, unsigned cmd,
		struct dwc3_gadget_ep_cmd_params *params);
int dwc3_send_gadget_generic_command(struct dwc3 *dwc, unsigned cmd, u32 param);
int dwc3_core_init(struct dwc3 *dwc);
#else
static inline int dwc3_gadget_init(struct dwc3 *dwc)
{ return 0; }
static inline void dwc3_gadget_exit(struct dwc3 *dwc)
{ }
static inline int dwc3_gadget_set_test_mode(struct dwc3 *dwc, int mode)
{ return 0; }
static inline int dwc3_gadget_get_link_state(struct dwc3 *dwc)
{ return 0; }
static inline int dwc3_gadget_set_link_state(struct dwc3 *dwc,
		enum dwc3_link_state state)
{ return 0; }

static inline int dwc3_send_gadget_ep_cmd(struct dwc3_ep *dep, unsigned cmd,
		struct dwc3_gadget_ep_cmd_params *params)
{ return 0; }
static inline int dwc3_send_gadget_generic_command(struct dwc3 *dwc,
		int cmd, u32 param)
{ return 0; }
#endif

#if IS_ENABLED(CONFIG_USB_DWC3_OTG) || IS_ENABLED(CONFIG_USB_DWC3_DUAL_ROLE)
void dwc3_otg_init(struct dwc3 *dwc);
void dwc3_otg_exit(struct dwc3 *dwc);
#else
static inline void dwc3_otg_init(struct dwc3 *dwc)
{ }
static inline void dwc3_otg_exit(struct dwc3 *dwc)
{ }
#endif

#if IS_ENABLED(CONFIG_USB_DWC3_DUAL_ROLE)
int dwc3_drd_init(struct dwc3 *dwc);
void dwc3_drd_exit(struct dwc3 *dwc);
void dwc3_otg_update(struct dwc3 *dwc, bool ignore_idstatus);
void dwc3_otg_host_init(struct dwc3 *dwc);
#else
static inline int dwc3_drd_init(struct dwc3 *dwc)
{ return 0; }
static inline void dwc3_drd_exit(struct dwc3 *dwc)
{ }
static inline void dwc3_otg_update(struct dwc3 *dwc, bool ignore_idstatus)
{ }
static inline void dwc3_otg_host_init(struct dwc3 *dwc)
{ }
#endif

/* power management interface */
#if !IS_ENABLED(CONFIG_USB_DWC3_HOST)
int dwc3_gadget_suspend(struct dwc3 *dwc);
int dwc3_gadget_resume(struct dwc3 *dwc);
void dwc3_gadget_process_pending_events(struct dwc3 *dwc);
#else
static inline int dwc3_gadget_suspend(struct dwc3 *dwc)
{
	return 0;
}

static inline int dwc3_gadget_resume(struct dwc3 *dwc)
{
	return 0;
}

static inline void dwc3_gadget_process_pending_events(struct dwc3 *dwc)
{
}
#endif /* !IS_ENABLED(CONFIG_USB_DWC3_HOST) */

#if IS_ENABLED(CONFIG_USB_DWC3_ULPI)
int dwc3_ulpi_init(struct dwc3 *dwc);
void dwc3_ulpi_exit(struct dwc3 *dwc);
#else
static inline int dwc3_ulpi_init(struct dwc3 *dwc)
{ return 0; }
static inline void dwc3_ulpi_exit(struct dwc3 *dwc)
{ }
#endif
int dwc3_alloc_event_buffers(struct dwc3 *dwc, unsigned length);
void dwc3_free_event_buffers(struct dwc3 *dwc);
int dwc3_event_buffers_setup(struct dwc3 *dwc);

int dwc3_alloc_event_buffers(struct dwc3 *dwc, unsigned length);
void dwc3_free_event_buffers(struct dwc3 *dwc);
int dwc3_event_buffers_setup(struct dwc3 *dwc);

#endif /* __DRIVERS_USB_DWC3_CORE_H */<|MERGE_RESOLUTION|>--- conflicted
+++ resolved
@@ -882,12 +882,9 @@
  * @epnum: endpoint number to which this request refers
  * @trb: pointer to struct dwc3_trb
  * @trb_dma: DMA address of @trb
-<<<<<<< HEAD
-=======
  * @num_trbs: number of TRBs used by this request
  * @needs_extra_trb: true when request needs one extra TRB (either due to ZLP
  *	or unaligned OUT)
->>>>>>> e0d688d4
  * @stream_timeout_timer: Some endpoints may go out of sync with host and
  *	enter into deadlock. For example, stream capable endpoints may enter
  *	into deadlock where the host waits on gadget to issue ERDY and gadget
@@ -920,11 +917,8 @@
 	struct dwc3_trb		*trb;
 	dma_addr_t		trb_dma;
 	struct timer_list	stream_timeout_timer;
-<<<<<<< HEAD
-=======
 
 	unsigned		num_trbs;
->>>>>>> e0d688d4
 
 	unsigned		needs_extra_trb:1;
 	unsigned		direction:1;
@@ -1034,10 +1028,7 @@
  * @dis_start_transfer_quirk: set if start_transfer failure SW workaround is
  *			not needed for DWC_usb31 version 1.70a-ea06 and below
  * @usb3_lpm_capable: set if hadrware supports Link Power Management
-<<<<<<< HEAD
-=======
  * @usb2_lpm_disable: set to disable usb2 lpm
->>>>>>> e0d688d4
  * @remote_wakeup: set if host supports Remote Wakeup from Peripheral
  * @disable_scramble_quirk: set if we enable the disable scramble quirk
  * @u2exit_lfps_quirk: set if we enable u2exit lfps quirk
@@ -1247,13 +1238,8 @@
 	unsigned		three_stage_setup:1;
 	unsigned		dis_start_transfer_quirk:1;
 	unsigned		usb3_lpm_capable:1;
-<<<<<<< HEAD
-	unsigned                remote_wakeup:1;
-
-=======
 	unsigned		usb2_lpm_disable:1;
 	unsigned                remote_wakeup:1;
->>>>>>> e0d688d4
 	unsigned		disable_scramble_quirk:1;
 	unsigned		u2exit_lfps_quirk:1;
 	unsigned		u2ss_inp3_quirk:1;
@@ -1483,13 +1469,9 @@
 void dwc3_mask_phy_reset(struct device *dev, bool mask)
 { ; }
 #endif
-<<<<<<< HEAD
-=======
 
 bool dwc3_has_imod(struct dwc3 *dwc);
->>>>>>> e0d688d4
-
-bool dwc3_has_imod(struct dwc3 *dwc);
+
 int dwc3_event_buffers_setup(struct dwc3 *dwc);
 void dwc3_event_buffers_cleanup(struct dwc3 *dwc);
 
@@ -1596,8 +1578,4 @@
 void dwc3_free_event_buffers(struct dwc3 *dwc);
 int dwc3_event_buffers_setup(struct dwc3 *dwc);
 
-int dwc3_alloc_event_buffers(struct dwc3 *dwc, unsigned length);
-void dwc3_free_event_buffers(struct dwc3 *dwc);
-int dwc3_event_buffers_setup(struct dwc3 *dwc);
-
 #endif /* __DRIVERS_USB_DWC3_CORE_H */