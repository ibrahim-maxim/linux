// SPDX-License-Identifier: GPL-2.0-only
/* The industrial I/O core
 *
 * Copyright (c) 2008 Jonathan Cameron
 *
 * Handling of buffer allocation / resizing.
 *
 * Things to look at here.
 * - Better memory allocation techniques?
 * - Alternative access techniques?
 */
#include <linux/anon_inodes.h>
#include <linux/kernel.h>
#include <linux/export.h>
#include <linux/device.h>
#include <linux/file.h>
#include <linux/fs.h>
#include <linux/cdev.h>
#include <linux/slab.h>
#include <linux/poll.h>
#include <linux/sched.h>
#include <linux/dma-mapping.h>
#include <linux/sched/signal.h>

#include <linux/iio/iio.h>
#include <linux/iio/iio-opaque.h>
#include "iio_core.h"
#include "iio_core_trigger.h"
#include <linux/iio/sysfs.h>
#include <linux/iio/buffer.h>
#include <linux/iio/buffer_impl.h>

static const char * const iio_endian_prefix[] = {
	[IIO_BE] = "be",
	[IIO_LE] = "le",
};

static bool iio_buffer_is_active(struct iio_buffer *buf)
{
	return !list_empty(&buf->buffer_list);
}

static size_t iio_buffer_data_available(struct iio_buffer *buf)
{
	return buf->access->data_available(buf);
}

static int iio_buffer_flush_hwfifo(struct iio_dev *indio_dev,
				   struct iio_buffer *buf, size_t required)
{
	if (!indio_dev->info->hwfifo_flush_to_buffer)
		return -ENODEV;

	return indio_dev->info->hwfifo_flush_to_buffer(indio_dev, required);
}

static bool iio_buffer_ready(struct iio_dev *indio_dev, struct iio_buffer *buf,
			     size_t to_wait, int to_flush)
{
	size_t avail;
	int flushed = 0;

	/* wakeup if the device was unregistered */
	if (!indio_dev->info)
		return true;

	/* drain the buffer if it was disabled */
	if (!iio_buffer_is_active(buf)) {
		to_wait = min_t(size_t, to_wait, 1);
		to_flush = 0;
	}

	avail = iio_buffer_data_available(buf);

	if (avail >= to_wait) {
		/* force a flush for non-blocking reads */
		if (!to_wait && avail < to_flush)
			iio_buffer_flush_hwfifo(indio_dev, buf,
						to_flush - avail);
		return true;
	}

	if (to_flush)
		flushed = iio_buffer_flush_hwfifo(indio_dev, buf,
						  to_wait - avail);
	if (flushed <= 0)
		return false;

	if (avail + flushed >= to_wait)
		return true;

	return false;
}

/**
 * iio_buffer_read() - chrdev read for buffer access
 * @filp:	File structure pointer for the char device
 * @buf:	Destination buffer for iio buffer read
 * @n:		First n bytes to read
 * @f_ps:	Long offset provided by the user as a seek position
 *
 * This function relies on all buffer implementations having an
 * iio_buffer as their first element.
 *
 * Return: negative values corresponding to error codes or ret != 0
 *	   for ending the reading activity
 **/
static ssize_t iio_buffer_read(struct file *filp, char __user *buf,
			       size_t n, loff_t *f_ps)
{
	struct iio_dev_buffer_pair *ib = filp->private_data;
	struct iio_buffer *rb = ib->buffer;
	struct iio_dev *indio_dev = ib->indio_dev;
	DEFINE_WAIT_FUNC(wait, woken_wake_function);
	size_t datum_size;
	size_t to_wait;
	int ret = 0;

	if (!indio_dev->info)
		return -ENODEV;

	if (!rb || !rb->access->read)
		return -EINVAL;

	datum_size = rb->bytes_per_datum;

	/*
	 * If datum_size is 0 there will never be anything to read from the
	 * buffer, so signal end of file now.
	 */
	if (!datum_size)
		return 0;

	if (filp->f_flags & O_NONBLOCK)
		to_wait = 0;
	else
		to_wait = min_t(size_t, n / datum_size, rb->watermark);

	add_wait_queue(&rb->pollq, &wait);
	do {
		if (!indio_dev->info) {
			ret = -ENODEV;
			break;
		}

		if (!iio_buffer_ready(indio_dev, rb, to_wait, n / datum_size)) {
			if (signal_pending(current)) {
				ret = -ERESTARTSYS;
				break;
			}

			wait_woken(&wait, TASK_INTERRUPTIBLE,
				   MAX_SCHEDULE_TIMEOUT);
			continue;
		}

		ret = rb->access->read(rb, n, buf);
		if (ret == 0 && (filp->f_flags & O_NONBLOCK))
			ret = -EAGAIN;
	} while (ret == 0);
	remove_wait_queue(&rb->pollq, &wait);

	return ret;
}

static bool iio_buffer_space_available(struct iio_buffer *buf)
{
	if (buf->access->space_available)
		return buf->access->space_available(buf);

	return true;
}

/**
 * iio_buffer_chrdev_write() - chrdev read for buffer access
 *
 * This function relies on all buffer implementations having an
 * iio_buffer as their first element.
 **/
ssize_t iio_buffer_chrdev_write(struct file *filp, const char __user *buf,
				      size_t n, loff_t *f_ps)
{
	struct iio_dev *indio_dev = filp->private_data;
	struct iio_buffer *rb = indio_dev->buffer;
	int ret;

	if (!rb || !rb->access->write)
		return -EINVAL;

	do {
		if (!iio_buffer_space_available(rb)) {
			if (filp->f_flags & O_NONBLOCK)
				return -EAGAIN;

			ret = wait_event_interruptible(rb->pollq,
					iio_buffer_space_available(rb) ||
					indio_dev->info == NULL);
			if (ret)
				return ret;
			if (indio_dev->info == NULL)
				return -ENODEV;
		}

		ret = rb->access->write(rb, n, buf);
		if (ret == 0 && (filp->f_flags & O_NONBLOCK))
			ret = -EAGAIN;
	} while (ret == 0);

	return ret;
}

/**
 * iio_buffer_poll() - poll the buffer to find out if it has data
 * @filp:	File structure pointer for device access
 * @wait:	Poll table structure pointer for which the driver adds
 *		a wait queue
 *
 * Return: (EPOLLIN | EPOLLRDNORM) if data is available for reading
 *	   or 0 for other cases
 */
static __poll_t iio_buffer_poll(struct file *filp,
				struct poll_table_struct *wait)
{
	struct iio_dev_buffer_pair *ib = filp->private_data;
	struct iio_buffer *rb = ib->buffer;
	struct iio_dev *indio_dev = ib->indio_dev;

	if (!indio_dev->info || rb == NULL)
		return 0;

	poll_wait(filp, &rb->pollq, wait);

	switch (indio_dev->direction) {
	case IIO_DEVICE_DIRECTION_IN:
		if (iio_buffer_ready(indio_dev, rb, rb->watermark, 0))
			return EPOLLIN | EPOLLRDNORM;
		break;
	case IIO_DEVICE_DIRECTION_OUT:
		if (iio_buffer_space_available(rb))
			return EPOLLOUT | EPOLLWRNORM;
	}

	/* need a way of knowing if there may be enough data... */
	return 0;
}

ssize_t iio_buffer_read_wrapper(struct file *filp, char __user *buf,
				size_t n, loff_t *f_ps)
{
	struct iio_dev_buffer_pair *ib = filp->private_data;
	struct iio_buffer *rb = ib->buffer;

	/* check if buffer was opened through new API */
	if (test_bit(IIO_BUSY_BIT_POS, &rb->flags))
		return -EBUSY;

	return iio_buffer_read(filp, buf, n, f_ps);
}

__poll_t iio_buffer_poll_wrapper(struct file *filp,
				 struct poll_table_struct *wait)
{
	struct iio_dev_buffer_pair *ib = filp->private_data;
	struct iio_buffer *rb = ib->buffer;

	/* check if buffer was opened through new API */
	if (test_bit(IIO_BUSY_BIT_POS, &rb->flags))
		return 0;

	return iio_buffer_poll(filp, wait);
}

/**
 * iio_buffer_wakeup_poll - Wakes up the buffer waitqueue
 * @indio_dev: The IIO device
 *
 * Wakes up the event waitqueue used for poll(). Should usually
 * be called when the device is unregistered.
 */
void iio_buffer_wakeup_poll(struct iio_dev *indio_dev)
{
	struct iio_dev_opaque *iio_dev_opaque = to_iio_dev_opaque(indio_dev);
	struct iio_buffer *buffer;
	unsigned int i;

	for (i = 0; i < iio_dev_opaque->attached_buffers_cnt; i++) {
		buffer = iio_dev_opaque->attached_buffers[i];
		wake_up(&buffer->pollq);
	}
}

void iio_buffer_init(struct iio_buffer *buffer)
{
	INIT_LIST_HEAD(&buffer->demux_list);
	INIT_LIST_HEAD(&buffer->buffer_list);
	init_waitqueue_head(&buffer->pollq);
	kref_init(&buffer->ref);
	if (!buffer->watermark)
		buffer->watermark = 1;
}
EXPORT_SYMBOL(iio_buffer_init);

<<<<<<< HEAD
int iio_buffer_alloc_scanmask(struct iio_buffer *buffer,
	struct iio_dev *indio_dev)
{
	if (!indio_dev->masklength)
		return 0;

	buffer->scan_mask = bitmap_zalloc(indio_dev->masklength, GFP_KERNEL);
	if (buffer->scan_mask == NULL)
		return -ENOMEM;

	buffer->channel_mask = bitmap_zalloc(indio_dev->num_channels,
					     GFP_KERNEL);
	if (buffer->channel_mask == NULL) {
		bitmap_free(buffer->scan_mask);
		return -ENOMEM;
	}

	return 0;
}
EXPORT_SYMBOL(iio_buffer_alloc_scanmask);

void iio_buffer_free_scanmask(struct iio_buffer *buffer)
{
	bitmap_free(buffer->channel_mask);
	bitmap_free(buffer->scan_mask);
}
EXPORT_SYMBOL(iio_buffer_free_scanmask);

/**
 * iio_buffer_set_attrs - Set buffer specific attributes
 * @buffer: The buffer for which we are setting attributes
 * @attrs: Pointer to a null terminated list of pointers to attributes
 */
void iio_buffer_set_attrs(struct iio_buffer *buffer,
			 const struct attribute **attrs)
=======
void iio_device_detach_buffers(struct iio_dev *indio_dev)
>>>>>>> e2662117
{
	struct iio_dev_opaque *iio_dev_opaque = to_iio_dev_opaque(indio_dev);
	struct iio_buffer *buffer;
	unsigned int i;

	for (i = 0; i < iio_dev_opaque->attached_buffers_cnt; i++) {
		buffer = iio_dev_opaque->attached_buffers[i];
		iio_buffer_put(buffer);
	}

	kfree(iio_dev_opaque->attached_buffers);
}

static ssize_t iio_show_scan_index(struct device *dev,
				   struct device_attribute *attr,
				   char *buf)
{
	return sysfs_emit(buf, "%u\n", to_iio_dev_attr(attr)->c->scan_index);
}

static ssize_t iio_show_fixed_type(struct device *dev,
				   struct device_attribute *attr,
				   char *buf)
{
	struct iio_dev_attr *this_attr = to_iio_dev_attr(attr);
	u8 type = this_attr->c->scan_type.endianness;

	if (type == IIO_CPU) {
#ifdef __LITTLE_ENDIAN
		type = IIO_LE;
#else
		type = IIO_BE;
#endif
	}
	if (this_attr->c->scan_type.repeat > 1)
		return sysfs_emit(buf, "%s:%c%d/%dX%d>>%u\n",
		       iio_endian_prefix[type],
		       this_attr->c->scan_type.sign,
		       this_attr->c->scan_type.realbits,
		       this_attr->c->scan_type.storagebits,
		       this_attr->c->scan_type.repeat,
		       this_attr->c->scan_type.shift);
	else
		return sysfs_emit(buf, "%s:%c%d/%d>>%u\n",
		       iio_endian_prefix[type],
		       this_attr->c->scan_type.sign,
		       this_attr->c->scan_type.realbits,
		       this_attr->c->scan_type.storagebits,
		       this_attr->c->scan_type.shift);
}

static ssize_t iio_scan_el_show(struct device *dev,
				struct device_attribute *attr,
				char *buf)
{
	int ret;
	struct iio_buffer *buffer = to_iio_dev_attr(attr)->buffer;

	/* Ensure ret is 0 or 1. */
	ret = !!test_bit(to_iio_dev_attr(attr)->address,
		       buffer->channel_mask);

	return sysfs_emit(buf, "%d\n", ret);
}

/* Note NULL used as error indicator as it doesn't make sense. */
static const unsigned long *iio_scan_mask_match(const unsigned long *av_masks,
					  unsigned int masklength,
					  const unsigned long *mask,
					  bool strict)
{
	if (bitmap_empty(mask, masklength))
		return NULL;
	while (*av_masks) {
		if (strict) {
			if (bitmap_equal(mask, av_masks, masklength))
				return av_masks;
		} else {
			if (bitmap_subset(mask, av_masks, masklength))
				return av_masks;
		}
		av_masks += BITS_TO_LONGS(masklength);
	}
	return NULL;
}

static bool iio_validate_scan_mask(struct iio_dev *indio_dev,
	const unsigned long *mask)
{
	if (!indio_dev->setup_ops->validate_scan_mask)
		return true;

	return indio_dev->setup_ops->validate_scan_mask(indio_dev, mask);
}

/**
 * iio_scan_mask_set() - set particular bit in the scan mask
 * @indio_dev: the iio device
 * @buffer: the buffer whose scan mask we are interested in
 * @bit: the bit to be set.
 *
 * Note that at this point we have no way of knowing what other
 * buffers might request, hence this code only verifies that the
 * individual buffers request is plausible.
 */
static int iio_channel_mask_set(struct iio_dev *indio_dev,
		      struct iio_buffer *buffer, int bit)
{
	const unsigned long *mask;
	unsigned long *trialmask;
	unsigned int ch;

	if (!indio_dev->masklength) {
		WARN(1, "Trying to set scanmask prior to registering buffer\n");
		return -EINVAL;
	}

<<<<<<< HEAD
	set_bit(bit, buffer->channel_mask);

	for_each_set_bit(ch, buffer->channel_mask, indio_dev->num_channels)
		set_bit(indio_dev->channels[ch].scan_index, trialmask);
=======
	trialmask = bitmap_alloc(indio_dev->masklength, GFP_KERNEL);
	if (!trialmask)
		return -ENOMEM;
	bitmap_copy(trialmask, buffer->scan_mask, indio_dev->masklength);
	set_bit(bit, trialmask);
>>>>>>> e2662117

	if (!iio_validate_scan_mask(indio_dev, trialmask))
		goto err_invalid_mask;

	if (indio_dev->available_scan_masks) {
		mask = iio_scan_mask_match(indio_dev->available_scan_masks,
					   indio_dev->masklength,
					   trialmask, false);
		if (!mask)
			goto err_invalid_mask;
	}
	bitmap_copy(buffer->scan_mask, trialmask, indio_dev->masklength);

	bitmap_free(trialmask);

	return 0;

err_invalid_mask:
	clear_bit(bit, buffer->channel_mask);
	bitmap_free(trialmask);
	return -EINVAL;
}

static int iio_channel_mask_clear(struct iio_dev *indio_dev,
	struct iio_buffer *buffer, int bit)
{
	unsigned int ch;

	clear_bit(bit, buffer->channel_mask);

	memset(buffer->scan_mask, 0,
	       BITS_TO_LONGS(indio_dev->masklength) * sizeof(*buffer->scan_mask));
	for_each_set_bit(ch, buffer->channel_mask, indio_dev->num_channels)
		set_bit(indio_dev->channels[ch].scan_index, buffer->scan_mask);
	return 0;
}

static int iio_channel_mask_query(struct iio_dev *indio_dev,
			struct iio_buffer *buffer, int bit)
{
	if (bit > indio_dev->num_channels)
		return -EINVAL;

	if (!buffer->channel_mask)
		return 0;

	/* Ensure return value is 0 or 1. */
	return !!test_bit(bit, buffer->channel_mask);
}

static ssize_t iio_scan_el_store(struct device *dev,
				 struct device_attribute *attr,
				 const char *buf,
				 size_t len)
{
	int ret;
	bool state;
	struct iio_dev *indio_dev = dev_to_iio_dev(dev);
	struct iio_dev_attr *this_attr = to_iio_dev_attr(attr);
	struct iio_buffer *buffer = this_attr->buffer;

	ret = strtobool(buf, &state);
	if (ret < 0)
		return ret;
	mutex_lock(&indio_dev->mlock);
	if (iio_buffer_is_active(buffer)) {
		ret = -EBUSY;
		goto error_ret;
	}
	ret = iio_channel_mask_query(indio_dev, buffer, this_attr->address);
	if (ret < 0)
		goto error_ret;
	if (!state && ret) {
		ret = iio_channel_mask_clear(indio_dev, buffer, this_attr->address);
		if (ret)
			goto error_ret;
	} else if (state && !ret) {
		ret = iio_channel_mask_set(indio_dev, buffer, this_attr->address);
		if (ret)
			goto error_ret;
	}

error_ret:
	mutex_unlock(&indio_dev->mlock);

	return ret < 0 ? ret : len;

}

static ssize_t iio_scan_el_ts_show(struct device *dev,
				   struct device_attribute *attr,
				   char *buf)
{
	struct iio_buffer *buffer = to_iio_dev_attr(attr)->buffer;

	return sysfs_emit(buf, "%d\n", buffer->scan_timestamp);
}

static ssize_t iio_scan_el_ts_store(struct device *dev,
				    struct device_attribute *attr,
				    const char *buf,
				    size_t len)
{
	int ret;
	struct iio_dev *indio_dev = dev_to_iio_dev(dev);
	struct iio_buffer *buffer = to_iio_dev_attr(attr)->buffer;
	bool state;

	ret = strtobool(buf, &state);
	if (ret < 0)
		return ret;

	mutex_lock(&indio_dev->mlock);
	if (iio_buffer_is_active(buffer)) {
		ret = -EBUSY;
		goto error_ret;
	}
	buffer->scan_timestamp = state;
error_ret:
	mutex_unlock(&indio_dev->mlock);

	return ret ? ret : len;
}

static int iio_buffer_add_channel_sysfs(struct iio_dev *indio_dev,
					struct iio_buffer *buffer,
					const struct iio_chan_spec *chan,
					unsigned int address)
{
	int ret, attrcount = 0;

	ret = __iio_add_chan_devattr("index",
				     chan,
				     &iio_show_scan_index,
				     NULL,
				     0,
				     IIO_SEPARATE,
				     &indio_dev->dev,
				     buffer,
				     &buffer->buffer_attr_list);
	if (ret)
		return ret;
	attrcount++;
	ret = __iio_add_chan_devattr("type",
				     chan,
				     &iio_show_fixed_type,
				     NULL,
				     0,
				     0,
				     &indio_dev->dev,
				     buffer,
				     &buffer->buffer_attr_list);
	if (ret)
		return ret;
	attrcount++;
	if (chan->type != IIO_TIMESTAMP)
		ret = __iio_add_chan_devattr("en",
					     chan,
					     &iio_scan_el_show,
					     &iio_scan_el_store,
					     address,
					     0,
					     &indio_dev->dev,
					     buffer,
					     &buffer->buffer_attr_list);
	else
		ret = __iio_add_chan_devattr("en",
					     chan,
					     &iio_scan_el_ts_show,
					     &iio_scan_el_ts_store,
					     address,
					     0,
					     &indio_dev->dev,
					     buffer,
					     &buffer->buffer_attr_list);
	if (ret)
		return ret;
	attrcount++;
	ret = attrcount;
	return ret;
}

static ssize_t iio_buffer_read_length(struct device *dev,
				      struct device_attribute *attr,
				      char *buf)
{
	struct iio_buffer *buffer = to_iio_dev_attr(attr)->buffer;

	return sysfs_emit(buf, "%d\n", buffer->length);
}

static ssize_t iio_buffer_write_length(struct device *dev,
				       struct device_attribute *attr,
				       const char *buf, size_t len)
{
	struct iio_dev *indio_dev = dev_to_iio_dev(dev);
	struct iio_buffer *buffer = to_iio_dev_attr(attr)->buffer;
	unsigned int val;
	int ret;

	ret = kstrtouint(buf, 10, &val);
	if (ret)
		return ret;

	if (val == buffer->length)
		return len;

	mutex_lock(&indio_dev->mlock);
	if (iio_buffer_is_active(buffer)) {
		ret = -EBUSY;
	} else {
		buffer->access->set_length(buffer, val);
		ret = 0;
	}
	if (ret)
		goto out;
	if (buffer->length && buffer->length < buffer->watermark)
		buffer->watermark = buffer->length;
out:
	mutex_unlock(&indio_dev->mlock);

	return ret ? ret : len;
}

static ssize_t iio_buffer_show_enable(struct device *dev,
				      struct device_attribute *attr,
				      char *buf)
{
	struct iio_buffer *buffer = to_iio_dev_attr(attr)->buffer;

	return sysfs_emit(buf, "%d\n", iio_buffer_is_active(buffer));
}

static unsigned int iio_storage_bytes_for_si(struct iio_dev *indio_dev,
					     unsigned int scan_index)
{
	const struct iio_chan_spec *ch;
	unsigned int bytes;

	ch = iio_find_channel_from_si(indio_dev, scan_index);
	bytes = ch->scan_type.storagebits / 8;
	if (ch->scan_type.repeat > 1)
		bytes *= ch->scan_type.repeat;
	return bytes;
}

static unsigned int iio_storage_bytes_for_timestamp(struct iio_dev *indio_dev)
{
	struct iio_dev_opaque *iio_dev_opaque = to_iio_dev_opaque(indio_dev);

	return iio_storage_bytes_for_si(indio_dev,
					iio_dev_opaque->scan_index_timestamp);
}

static int iio_compute_scan_bytes(struct iio_dev *indio_dev,
				const unsigned long *mask, bool timestamp)
{
	unsigned bytes = 0;
	int length, i, largest = 0;

	/* How much space will the demuxed element take? */
	for_each_set_bit(i, mask,
			 indio_dev->masklength) {
		length = iio_storage_bytes_for_si(indio_dev, i);
		bytes = ALIGN(bytes, length);
		bytes += length;
		largest = max(largest, length);
	}

	if (timestamp) {
		length = iio_storage_bytes_for_timestamp(indio_dev);
		bytes = ALIGN(bytes, length);
		bytes += length;
		largest = max(largest, length);
	}

	bytes = ALIGN(bytes, largest);
	return bytes;
}

static void iio_buffer_activate(struct iio_dev *indio_dev,
	struct iio_buffer *buffer)
{
	struct iio_dev_opaque *iio_dev_opaque = to_iio_dev_opaque(indio_dev);

	iio_buffer_get(buffer);
	list_add(&buffer->buffer_list, &iio_dev_opaque->buffer_list);
}

static void iio_buffer_deactivate(struct iio_buffer *buffer)
{
	list_del_init(&buffer->buffer_list);
	wake_up_interruptible(&buffer->pollq);
	iio_buffer_put(buffer);
}

static void iio_buffer_deactivate_all(struct iio_dev *indio_dev)
{
	struct iio_dev_opaque *iio_dev_opaque = to_iio_dev_opaque(indio_dev);
	struct iio_buffer *buffer, *_buffer;

	list_for_each_entry_safe(buffer, _buffer,
			&iio_dev_opaque->buffer_list, buffer_list)
		iio_buffer_deactivate(buffer);
}

static int iio_buffer_enable(struct iio_buffer *buffer,
	struct iio_dev *indio_dev)
{
	if (!buffer->access->enable)
		return 0;
	return buffer->access->enable(buffer, indio_dev);
}

static int iio_buffer_disable(struct iio_buffer *buffer,
	struct iio_dev *indio_dev)
{
	if (!buffer->access->disable)
		return 0;
	return buffer->access->disable(buffer, indio_dev);
}

static void iio_buffer_update_bytes_per_datum(struct iio_dev *indio_dev,
	struct iio_buffer *buffer)
{
	unsigned int bytes;

	if (!buffer->access->set_bytes_per_datum)
		return;

	bytes = iio_compute_scan_bytes(indio_dev, buffer->scan_mask,
		buffer->scan_timestamp);

	buffer->access->set_bytes_per_datum(buffer, bytes);
}

static int iio_buffer_request_update(struct iio_dev *indio_dev,
	struct iio_buffer *buffer)
{
	int ret;

	iio_buffer_update_bytes_per_datum(indio_dev, buffer);
	if (buffer->access->request_update) {
		ret = buffer->access->request_update(buffer);
		if (ret) {
			dev_dbg(&indio_dev->dev,
			       "Buffer not started: buffer parameter update failed (%d)\n",
				ret);
			return ret;
		}
	}

	return 0;
}

static void iio_free_scan_mask(struct iio_dev *indio_dev,
	const unsigned long *mask)
{
	/* If the mask is dynamically allocated free it, otherwise do nothing */
	if (!indio_dev->available_scan_masks)
		bitmap_free(mask);
}

struct iio_device_config {
	unsigned int mode;
	unsigned int watermark;
	const unsigned long *scan_mask;
	unsigned int scan_bytes;
	bool scan_timestamp;
};

static int iio_verify_update(struct iio_dev *indio_dev,
	struct iio_buffer *insert_buffer, struct iio_buffer *remove_buffer,
	struct iio_device_config *config)
{
	struct iio_dev_opaque *iio_dev_opaque = to_iio_dev_opaque(indio_dev);
	unsigned long *compound_mask;
	const unsigned long *scan_mask;
	bool strict_scanmask = false;
	struct iio_buffer *buffer;
	bool scan_timestamp;
	unsigned int modes;

	if (insert_buffer &&
	    bitmap_empty(insert_buffer->scan_mask, indio_dev->masklength)) {
		dev_dbg(&indio_dev->dev,
			"At least one scan element must be enabled first\n");
		return -EINVAL;
	}

	memset(config, 0, sizeof(*config));
	config->watermark = ~0;

	/*
	 * If there is just one buffer and we are removing it there is nothing
	 * to verify.
	 */
	if (remove_buffer && !insert_buffer &&
		list_is_singular(&iio_dev_opaque->buffer_list))
			return 0;

	modes = indio_dev->modes;

	list_for_each_entry(buffer, &iio_dev_opaque->buffer_list, buffer_list) {
		if (buffer == remove_buffer)
			continue;
		modes &= buffer->access->modes;
		config->watermark = min(config->watermark, buffer->watermark);
	}

	if (insert_buffer) {
		modes &= insert_buffer->access->modes;
		config->watermark = min(config->watermark,
			insert_buffer->watermark);
	}

	/* Definitely possible for devices to support both of these. */
	if ((modes & INDIO_BUFFER_TRIGGERED) && indio_dev->trig) {
		config->mode = INDIO_BUFFER_TRIGGERED;
	} else if (modes & INDIO_BUFFER_HARDWARE) {
		/*
		 * Keep things simple for now and only allow a single buffer to
		 * be connected in hardware mode.
		 */
		if (insert_buffer && !list_empty(&iio_dev_opaque->buffer_list))
			return -EINVAL;
		config->mode = INDIO_BUFFER_HARDWARE;
		strict_scanmask = true;
	} else if (modes & INDIO_BUFFER_SOFTWARE) {
		config->mode = INDIO_BUFFER_SOFTWARE;
	} else {
		/* Can only occur on first buffer */
		if (indio_dev->modes & INDIO_BUFFER_TRIGGERED)
			dev_dbg(&indio_dev->dev, "Buffer not started: no trigger\n");
		return -EINVAL;
	}

	if (indio_dev->direction == IIO_DEVICE_DIRECTION_OUT)
		strict_scanmask = true;

	/* What scan mask do we actually have? */
	compound_mask = bitmap_zalloc(indio_dev->masklength, GFP_KERNEL);
	if (compound_mask == NULL)
		return -ENOMEM;

	scan_timestamp = false;

	list_for_each_entry(buffer, &iio_dev_opaque->buffer_list, buffer_list) {
		if (buffer == remove_buffer)
			continue;
		bitmap_or(compound_mask, compound_mask, buffer->scan_mask,
			  indio_dev->masklength);
		scan_timestamp |= buffer->scan_timestamp;
	}

	if (insert_buffer) {
		bitmap_or(compound_mask, compound_mask,
			  insert_buffer->scan_mask, indio_dev->masklength);
		scan_timestamp |= insert_buffer->scan_timestamp;
	}

	if (indio_dev->available_scan_masks) {
		scan_mask = iio_scan_mask_match(indio_dev->available_scan_masks,
				    indio_dev->masklength,
				    compound_mask,
				    strict_scanmask);
		bitmap_free(compound_mask);
		if (scan_mask == NULL)
			return -EINVAL;
	} else {
	    scan_mask = compound_mask;
	}

	config->scan_bytes = iio_compute_scan_bytes(indio_dev,
				    scan_mask, scan_timestamp);
	config->scan_mask = scan_mask;
	config->scan_timestamp = scan_timestamp;

	return 0;
}

/**
 * struct iio_demux_table - table describing demux memcpy ops
 * @from:	index to copy from
 * @to:		index to copy to
 * @length:	how many bytes to copy
 * @l:		list head used for management
 */
struct iio_demux_table {
	unsigned from;
	unsigned to;
	unsigned length;
	struct list_head l;
};

static void iio_buffer_demux_free(struct iio_buffer *buffer)
{
	struct iio_demux_table *p, *q;
	list_for_each_entry_safe(p, q, &buffer->demux_list, l) {
		list_del(&p->l);
		kfree(p);
	}
}

static int iio_buffer_add_demux(struct iio_buffer *buffer,
	struct iio_demux_table **p, unsigned int in_loc, unsigned int out_loc,
	unsigned int length)
{

	if (*p && (*p)->from + (*p)->length == in_loc &&
		(*p)->to + (*p)->length == out_loc) {
		(*p)->length += length;
	} else {
		*p = kmalloc(sizeof(**p), GFP_KERNEL);
		if (*p == NULL)
			return -ENOMEM;
		(*p)->from = in_loc;
		(*p)->to = out_loc;
		(*p)->length = length;
		list_add_tail(&(*p)->l, &buffer->demux_list);
	}

	return 0;
}

static int iio_buffer_update_demux(struct iio_dev *indio_dev,
				   struct iio_buffer *buffer)
{
	int ret, in_ind = -1, out_ind, length;
	unsigned in_loc = 0, out_loc = 0;
	struct iio_demux_table *p = NULL;

	/* Clear out any old demux */
	iio_buffer_demux_free(buffer);
	kfree(buffer->demux_bounce);
	buffer->demux_bounce = NULL;

	/* First work out which scan mode we will actually have */
	if (bitmap_equal(indio_dev->active_scan_mask,
			 buffer->scan_mask,
			 indio_dev->masklength))
		return 0;

	/* Now we have the two masks, work from least sig and build up sizes */
	for_each_set_bit(out_ind,
			 buffer->scan_mask,
			 indio_dev->masklength) {
		in_ind = find_next_bit(indio_dev->active_scan_mask,
				       indio_dev->masklength,
				       in_ind + 1);
		while (in_ind != out_ind) {
			length = iio_storage_bytes_for_si(indio_dev, in_ind);
			/* Make sure we are aligned */
			in_loc = roundup(in_loc, length) + length;
			in_ind = find_next_bit(indio_dev->active_scan_mask,
					       indio_dev->masklength,
					       in_ind + 1);
		}
		length = iio_storage_bytes_for_si(indio_dev, in_ind);
		out_loc = roundup(out_loc, length);
		in_loc = roundup(in_loc, length);
		ret = iio_buffer_add_demux(buffer, &p, in_loc, out_loc, length);
		if (ret)
			goto error_clear_mux_table;
		out_loc += length;
		in_loc += length;
	}
	/* Relies on scan_timestamp being last */
	if (buffer->scan_timestamp) {
		length = iio_storage_bytes_for_timestamp(indio_dev);
		out_loc = roundup(out_loc, length);
		in_loc = roundup(in_loc, length);
		ret = iio_buffer_add_demux(buffer, &p, in_loc, out_loc, length);
		if (ret)
			goto error_clear_mux_table;
		out_loc += length;
	}
	buffer->demux_bounce = kzalloc(out_loc, GFP_KERNEL);
	if (buffer->demux_bounce == NULL) {
		ret = -ENOMEM;
		goto error_clear_mux_table;
	}
	return 0;

error_clear_mux_table:
	iio_buffer_demux_free(buffer);

	return ret;
}

static int iio_update_demux(struct iio_dev *indio_dev)
{
	struct iio_dev_opaque *iio_dev_opaque = to_iio_dev_opaque(indio_dev);
	struct iio_buffer *buffer;
	int ret;

	list_for_each_entry(buffer, &iio_dev_opaque->buffer_list, buffer_list) {
		ret = iio_buffer_update_demux(indio_dev, buffer);
		if (ret < 0)
			goto error_clear_mux_table;
	}
	return 0;

error_clear_mux_table:
	list_for_each_entry(buffer, &iio_dev_opaque->buffer_list, buffer_list)
		iio_buffer_demux_free(buffer);

	return ret;
}

static int iio_enable_buffers(struct iio_dev *indio_dev,
	struct iio_device_config *config)
{
	struct iio_dev_opaque *iio_dev_opaque = to_iio_dev_opaque(indio_dev);
	struct iio_buffer *buffer;
	int ret;

	indio_dev->active_scan_mask = config->scan_mask;
	indio_dev->scan_timestamp = config->scan_timestamp;
	indio_dev->scan_bytes = config->scan_bytes;
	indio_dev->currentmode = config->mode;

	if (indio_dev->direction == IIO_DEVICE_DIRECTION_IN)
		iio_update_demux(indio_dev);

	/* Wind up again */
	if (indio_dev->setup_ops->preenable) {
		ret = indio_dev->setup_ops->preenable(indio_dev);
		if (ret) {
			dev_dbg(&indio_dev->dev,
			       "Buffer not started: buffer preenable failed (%d)\n", ret);
			goto err_undo_config;
		}
	}

	if (indio_dev->info->update_scan_mode) {
		ret = indio_dev->info
			->update_scan_mode(indio_dev,
					   indio_dev->active_scan_mask);
		if (ret < 0) {
			dev_dbg(&indio_dev->dev,
				"Buffer not started: update scan mode failed (%d)\n",
				ret);
			goto err_run_postdisable;
		}
	}

	if (indio_dev->info->hwfifo_set_watermark)
		indio_dev->info->hwfifo_set_watermark(indio_dev,
			config->watermark);

	list_for_each_entry(buffer, &iio_dev_opaque->buffer_list, buffer_list) {
		ret = iio_buffer_enable(buffer, indio_dev);
		if (ret)
			goto err_disable_buffers;
	}

	if (indio_dev->currentmode == INDIO_BUFFER_TRIGGERED) {
		ret = iio_trigger_attach_poll_func(indio_dev->trig,
						   indio_dev->pollfunc);
		if (ret)
			goto err_disable_buffers;
	}

	if (indio_dev->setup_ops->postenable) {
		ret = indio_dev->setup_ops->postenable(indio_dev);
		if (ret) {
			dev_dbg(&indio_dev->dev,
			       "Buffer not started: postenable failed (%d)\n", ret);
			goto err_detach_pollfunc;
		}
	}

	return 0;

err_detach_pollfunc:
	if (indio_dev->currentmode == INDIO_BUFFER_TRIGGERED) {
		iio_trigger_detach_poll_func(indio_dev->trig,
					     indio_dev->pollfunc);
	}
err_disable_buffers:
	list_for_each_entry_continue_reverse(buffer, &iio_dev_opaque->buffer_list,
					     buffer_list)
		iio_buffer_disable(buffer, indio_dev);
err_run_postdisable:
	if (indio_dev->setup_ops->postdisable)
		indio_dev->setup_ops->postdisable(indio_dev);
err_undo_config:
	indio_dev->currentmode = INDIO_DIRECT_MODE;
	indio_dev->active_scan_mask = NULL;

	return ret;
}

static int iio_disable_buffers(struct iio_dev *indio_dev)
{
	struct iio_dev_opaque *iio_dev_opaque = to_iio_dev_opaque(indio_dev);
	struct iio_buffer *buffer;
	int ret = 0;
	int ret2;

	/* Wind down existing buffers - iff there are any */
	if (list_empty(&iio_dev_opaque->buffer_list))
		return 0;

	/*
	 * If things go wrong at some step in disable we still need to continue
	 * to perform the other steps, otherwise we leave the device in a
	 * inconsistent state. We return the error code for the first error we
	 * encountered.
	 */

	if (indio_dev->setup_ops->predisable) {
		ret2 = indio_dev->setup_ops->predisable(indio_dev);
		if (ret2 && !ret)
			ret = ret2;
	}

	if (indio_dev->currentmode == INDIO_BUFFER_TRIGGERED) {
		iio_trigger_detach_poll_func(indio_dev->trig,
					     indio_dev->pollfunc);
	}

	list_for_each_entry(buffer, &iio_dev_opaque->buffer_list, buffer_list) {
		ret2 = iio_buffer_disable(buffer, indio_dev);
		if (ret2 && !ret)
			ret = ret2;
	}

	if (indio_dev->setup_ops->postdisable) {
		ret2 = indio_dev->setup_ops->postdisable(indio_dev);
		if (ret2 && !ret)
			ret = ret2;
	}

	iio_free_scan_mask(indio_dev, indio_dev->active_scan_mask);
	indio_dev->active_scan_mask = NULL;
	indio_dev->currentmode = INDIO_DIRECT_MODE;

	return ret;
}

static int __iio_update_buffers(struct iio_dev *indio_dev,
		       struct iio_buffer *insert_buffer,
		       struct iio_buffer *remove_buffer)
{
	struct iio_dev_opaque *iio_dev_opaque = to_iio_dev_opaque(indio_dev);
	struct iio_device_config new_config;
	int ret;

	ret = iio_verify_update(indio_dev, insert_buffer, remove_buffer,
		&new_config);
	if (ret)
		return ret;

	if (insert_buffer) {
		ret = iio_buffer_request_update(indio_dev, insert_buffer);
		if (ret)
			goto err_free_config;
	}

	ret = iio_disable_buffers(indio_dev);
	if (ret)
		goto err_deactivate_all;

	if (remove_buffer)
		iio_buffer_deactivate(remove_buffer);
	if (insert_buffer)
		iio_buffer_activate(indio_dev, insert_buffer);

	/* If no buffers in list, we are done */
	if (list_empty(&iio_dev_opaque->buffer_list))
		return 0;

	ret = iio_enable_buffers(indio_dev, &new_config);
	if (ret)
		goto err_deactivate_all;

	return 0;

err_deactivate_all:
	/*
	 * We've already verified that the config is valid earlier. If things go
	 * wrong in either enable or disable the most likely reason is an IO
	 * error from the device. In this case there is no good recovery
	 * strategy. Just make sure to disable everything and leave the device
	 * in a sane state.  With a bit of luck the device might come back to
	 * life again later and userspace can try again.
	 */
	iio_buffer_deactivate_all(indio_dev);

err_free_config:
	iio_free_scan_mask(indio_dev, new_config.scan_mask);
	return ret;
}

int iio_update_buffers(struct iio_dev *indio_dev,
		       struct iio_buffer *insert_buffer,
		       struct iio_buffer *remove_buffer)
{
	struct iio_dev_opaque *iio_dev_opaque = to_iio_dev_opaque(indio_dev);
	int ret;

	if (insert_buffer == remove_buffer)
		return 0;

	mutex_lock(&iio_dev_opaque->info_exist_lock);
	mutex_lock(&indio_dev->mlock);

	if (indio_dev->direction == IIO_DEVICE_DIRECTION_OUT) {
		ret = -EINVAL;
		goto out_unlock;
	}

	if (insert_buffer && iio_buffer_is_active(insert_buffer))
		insert_buffer = NULL;

	if (remove_buffer && !iio_buffer_is_active(remove_buffer))
		remove_buffer = NULL;

	if (!insert_buffer && !remove_buffer) {
		ret = 0;
		goto out_unlock;
	}

	if (indio_dev->info == NULL) {
		ret = -ENODEV;
		goto out_unlock;
	}

	ret = __iio_update_buffers(indio_dev, insert_buffer, remove_buffer);

out_unlock:
	mutex_unlock(&indio_dev->mlock);
	mutex_unlock(&iio_dev_opaque->info_exist_lock);

	return ret;
}
EXPORT_SYMBOL_GPL(iio_update_buffers);

void iio_disable_all_buffers(struct iio_dev *indio_dev)
{
	iio_disable_buffers(indio_dev);
	iio_buffer_deactivate_all(indio_dev);
}

static ssize_t iio_buffer_store_enable(struct device *dev,
				       struct device_attribute *attr,
				       const char *buf,
				       size_t len)
{
	int ret;
	bool requested_state;
	struct iio_dev *indio_dev = dev_to_iio_dev(dev);
	struct iio_buffer *buffer = to_iio_dev_attr(attr)->buffer;
	bool inlist;

	ret = strtobool(buf, &requested_state);
	if (ret < 0)
		return ret;

	mutex_lock(&indio_dev->mlock);

	/* Find out if it is in the list */
	inlist = iio_buffer_is_active(buffer);
	/* Already in desired state */
	if (inlist == requested_state)
		goto done;

	if (requested_state)
		ret = __iio_update_buffers(indio_dev, buffer, NULL);
	else
		ret = __iio_update_buffers(indio_dev, NULL, buffer);

done:
	mutex_unlock(&indio_dev->mlock);
	return (ret < 0) ? ret : len;
}

static ssize_t iio_buffer_show_watermark(struct device *dev,
					 struct device_attribute *attr,
					 char *buf)
{
	struct iio_buffer *buffer = to_iio_dev_attr(attr)->buffer;

	return sysfs_emit(buf, "%u\n", buffer->watermark);
}

static ssize_t iio_buffer_store_watermark(struct device *dev,
					  struct device_attribute *attr,
					  const char *buf,
					  size_t len)
{
	struct iio_dev *indio_dev = dev_to_iio_dev(dev);
	struct iio_buffer *buffer = to_iio_dev_attr(attr)->buffer;
	unsigned int val;
	int ret;

	ret = kstrtouint(buf, 10, &val);
	if (ret)
		return ret;
	if (!val)
		return -EINVAL;

	mutex_lock(&indio_dev->mlock);

	if (val > buffer->length) {
		ret = -EINVAL;
		goto out;
	}

	if (iio_buffer_is_active(buffer)) {
		ret = -EBUSY;
		goto out;
	}

	buffer->watermark = val;
out:
	mutex_unlock(&indio_dev->mlock);

	return ret ? ret : len;
}

static ssize_t iio_dma_show_data_available(struct device *dev,
						struct device_attribute *attr,
						char *buf)
{
	struct iio_buffer *buffer = to_iio_dev_attr(attr)->buffer;

	return sysfs_emit(buf, "%zu\n", iio_buffer_data_available(buffer));
}

static DEVICE_ATTR(length, S_IRUGO | S_IWUSR, iio_buffer_read_length,
		   iio_buffer_write_length);
static struct device_attribute dev_attr_length_ro = __ATTR(length,
	S_IRUGO, iio_buffer_read_length, NULL);
static DEVICE_ATTR(enable, S_IRUGO | S_IWUSR,
		   iio_buffer_show_enable, iio_buffer_store_enable);
static DEVICE_ATTR(watermark, S_IRUGO | S_IWUSR,
		   iio_buffer_show_watermark, iio_buffer_store_watermark);
static struct device_attribute dev_attr_watermark_ro = __ATTR(watermark,
	S_IRUGO, iio_buffer_show_watermark, NULL);
static DEVICE_ATTR(data_available, S_IRUGO,
		iio_dma_show_data_available, NULL);

static struct attribute *iio_buffer_attrs[] = {
	&dev_attr_length.attr,
	&dev_attr_enable.attr,
	&dev_attr_watermark.attr,
	&dev_attr_data_available.attr,
};

#define to_dev_attr(_attr) container_of(_attr, struct device_attribute, attr)

static struct attribute *iio_buffer_wrap_attr(struct iio_buffer *buffer,
					      struct attribute *attr)
{
	struct device_attribute *dattr = to_dev_attr(attr);
	struct iio_dev_attr *iio_attr;

	iio_attr = kzalloc(sizeof(*iio_attr), GFP_KERNEL);
	if (!iio_attr)
		return NULL;

	iio_attr->buffer = buffer;
	memcpy(&iio_attr->dev_attr, dattr, sizeof(iio_attr->dev_attr));
	iio_attr->dev_attr.attr.name = kstrdup_const(attr->name, GFP_KERNEL);
	sysfs_attr_init(&iio_attr->dev_attr.attr);

	list_add(&iio_attr->l, &buffer->buffer_attr_list);

	return &iio_attr->dev_attr.attr;
}

static int iio_buffer_register_legacy_sysfs_groups(struct iio_dev *indio_dev,
						   struct attribute **buffer_attrs,
						   int buffer_attrcount,
						   int scan_el_attrcount)
{
	struct iio_dev_opaque *iio_dev_opaque = to_iio_dev_opaque(indio_dev);
	struct attribute_group *group;
	struct attribute **attrs;
	int ret;

	attrs = kcalloc(buffer_attrcount + 1, sizeof(*attrs), GFP_KERNEL);
	if (!attrs)
		return -ENOMEM;

	memcpy(attrs, buffer_attrs, buffer_attrcount * sizeof(*attrs));

	group = &iio_dev_opaque->legacy_buffer_group;
	group->attrs = attrs;
	group->name = "buffer";

	ret = iio_device_register_sysfs_group(indio_dev, group);
	if (ret)
		goto error_free_buffer_attrs;

	attrs = kcalloc(scan_el_attrcount + 1, sizeof(*attrs), GFP_KERNEL);
	if (!attrs) {
		ret = -ENOMEM;
		goto error_free_buffer_attrs;
	}

	memcpy(attrs, &buffer_attrs[buffer_attrcount],
	       scan_el_attrcount * sizeof(*attrs));

	group = &iio_dev_opaque->legacy_scan_el_group;
	group->attrs = attrs;
	group->name = "scan_elements";

	ret = iio_device_register_sysfs_group(indio_dev, group);
	if (ret)
		goto error_free_scan_el_attrs;

	return 0;

error_free_buffer_attrs:
	kfree(iio_dev_opaque->legacy_buffer_group.attrs);
error_free_scan_el_attrs:
	kfree(iio_dev_opaque->legacy_scan_el_group.attrs);

	return ret;
}

static void iio_buffer_unregister_legacy_sysfs_groups(struct iio_dev *indio_dev)
{
	struct iio_dev_opaque *iio_dev_opaque = to_iio_dev_opaque(indio_dev);

	kfree(iio_dev_opaque->legacy_buffer_group.attrs);
	kfree(iio_dev_opaque->legacy_scan_el_group.attrs);
}

static int iio_buffer_chrdev_release(struct inode *inode, struct file *filep)
{
	struct iio_dev_buffer_pair *ib = filep->private_data;
	struct iio_dev *indio_dev = ib->indio_dev;
	struct iio_buffer *buffer = ib->buffer;

	wake_up(&buffer->pollq);

	kfree(ib);
	clear_bit(IIO_BUSY_BIT_POS, &buffer->flags);
	iio_device_put(indio_dev);

	return 0;
}

static const struct file_operations iio_buffer_chrdev_fileops = {
	.owner = THIS_MODULE,
	.llseek = noop_llseek,
	.read = iio_buffer_read,
	.poll = iio_buffer_poll,
	.release = iio_buffer_chrdev_release,
};

static long iio_device_buffer_getfd(struct iio_dev *indio_dev, unsigned long arg)
{
	struct iio_dev_opaque *iio_dev_opaque = to_iio_dev_opaque(indio_dev);
	int __user *ival = (int __user *)arg;
	struct iio_dev_buffer_pair *ib;
	struct iio_buffer *buffer;
	int fd, idx, ret;

	if (copy_from_user(&idx, ival, sizeof(idx)))
		return -EFAULT;

	if (idx >= iio_dev_opaque->attached_buffers_cnt)
		return -ENODEV;

	iio_device_get(indio_dev);

	buffer = iio_dev_opaque->attached_buffers[idx];

	if (test_and_set_bit(IIO_BUSY_BIT_POS, &buffer->flags)) {
		ret = -EBUSY;
		goto error_iio_dev_put;
	}

	ib = kzalloc(sizeof(*ib), GFP_KERNEL);
	if (!ib) {
		ret = -ENOMEM;
		goto error_clear_busy_bit;
	}

	ib->indio_dev = indio_dev;
	ib->buffer = buffer;

	fd = anon_inode_getfd("iio:buffer", &iio_buffer_chrdev_fileops,
			      ib, O_RDWR | O_CLOEXEC);
	if (fd < 0) {
		ret = fd;
		goto error_free_ib;
	}

	if (copy_to_user(ival, &fd, sizeof(fd))) {
		put_unused_fd(fd);
		ret = -EFAULT;
		goto error_free_ib;
	}

	return 0;

error_free_ib:
	kfree(ib);
error_clear_busy_bit:
	clear_bit(IIO_BUSY_BIT_POS, &buffer->flags);
error_iio_dev_put:
	iio_device_put(indio_dev);
	return ret;
}

static long iio_device_buffer_ioctl(struct iio_dev *indio_dev, struct file *filp,
				    unsigned int cmd, unsigned long arg)
{
	switch (cmd) {
	case IIO_BUFFER_GET_FD_IOCTL:
		return iio_device_buffer_getfd(indio_dev, arg);
	default:
		return IIO_IOCTL_UNHANDLED;
	}
}

static int __iio_buffer_alloc_sysfs_and_mask(struct iio_buffer *buffer,
					     struct iio_dev *indio_dev,
					     int index)
{
	struct iio_dev_opaque *iio_dev_opaque = to_iio_dev_opaque(indio_dev);
	struct iio_dev_attr *p;
	struct attribute **attr;
	int ret, i, attrn, scan_el_attrcount, buffer_attrcount;
	const struct iio_chan_spec *channels;

	buffer_attrcount = 0;
	if (buffer->attrs) {
		while (buffer->attrs[buffer_attrcount] != NULL)
			buffer_attrcount++;
	}

	scan_el_attrcount = 0;
	INIT_LIST_HEAD(&buffer->buffer_attr_list);
	channels = indio_dev->channels;
	if (channels) {
		/* new magic */
		for (i = 0; i < indio_dev->num_channels; i++) {
			if (channels[i].scan_index < 0)
				continue;

			ret = iio_buffer_add_channel_sysfs(indio_dev, buffer,
							 &channels[i], i);
			if (ret < 0)
				goto error_cleanup_dynamic;
			scan_el_attrcount += ret;
			if (channels[i].type == IIO_TIMESTAMP)
				iio_dev_opaque->scan_index_timestamp =
					channels[i].scan_index;
		}

		ret = iio_buffer_alloc_scanmask(buffer, indio_dev);
		if (ret)
			goto error_cleanup_dynamic;
	}

	attrn = buffer_attrcount + scan_el_attrcount + ARRAY_SIZE(iio_buffer_attrs);
	attr = kcalloc(attrn + 1, sizeof(* attr), GFP_KERNEL);
	if (!attr) {
		ret = -ENOMEM;
		goto error_free_scan_mask;
	}

	memcpy(attr, iio_buffer_attrs, sizeof(iio_buffer_attrs));
	if (!buffer->access->set_length)
		attr[0] = &dev_attr_length_ro.attr;

	if (buffer->access->flags & INDIO_BUFFER_FLAG_FIXED_WATERMARK)
		attr[2] = &dev_attr_watermark_ro.attr;

	if (buffer->attrs)
		memcpy(&attr[ARRAY_SIZE(iio_buffer_attrs)], buffer->attrs,
		       sizeof(struct attribute *) * buffer_attrcount);

	buffer_attrcount += ARRAY_SIZE(iio_buffer_attrs);

	for (i = 0; i < buffer_attrcount; i++) {
		struct attribute *wrapped;

		wrapped = iio_buffer_wrap_attr(buffer, attr[i]);
		if (!wrapped) {
			ret = -ENOMEM;
			goto error_free_scan_mask;
		}
		attr[i] = wrapped;
	}

	attrn = 0;
	list_for_each_entry(p, &buffer->buffer_attr_list, l)
		attr[attrn++] = &p->dev_attr.attr;

	buffer->buffer_group.name = kasprintf(GFP_KERNEL, "buffer%d", index);
	if (!buffer->buffer_group.name) {
		ret = -ENOMEM;
		goto error_free_buffer_attrs;
	}

	buffer->buffer_group.attrs = attr;

	ret = iio_device_register_sysfs_group(indio_dev, &buffer->buffer_group);
	if (ret)
		goto error_free_buffer_attr_group_name;

	/* we only need to register the legacy groups for the first buffer */
	if (index > 0)
		return 0;

	ret = iio_buffer_register_legacy_sysfs_groups(indio_dev, attr,
						      buffer_attrcount,
						      scan_el_attrcount);
	if (ret)
		goto error_free_buffer_attr_group_name;

	return 0;

error_free_buffer_attr_group_name:
	kfree(buffer->buffer_group.name);
error_free_buffer_attrs:
	kfree(buffer->buffer_group.attrs);
error_free_scan_mask:
	iio_buffer_free_scanmask(buffer);
error_cleanup_dynamic:
	iio_free_chan_devattr_list(&buffer->buffer_attr_list);

	return ret;
}

static void __iio_buffer_free_sysfs_and_mask(struct iio_buffer *buffer)
{
	bitmap_free(buffer->scan_mask);
	kfree(buffer->buffer_group.name);
	kfree(buffer->buffer_group.attrs);
	iio_free_chan_devattr_list(&buffer->buffer_attr_list);
}

int iio_buffers_alloc_sysfs_and_mask(struct iio_dev *indio_dev)
{
	struct iio_dev_opaque *iio_dev_opaque = to_iio_dev_opaque(indio_dev);
	const struct iio_chan_spec *channels;
	struct iio_buffer *buffer;
	int unwind_idx;
	int ret, i;
	size_t sz;

	channels = indio_dev->channels;
	if (channels) {
		int ml = indio_dev->masklength;

		for (i = 0; i < indio_dev->num_channels; i++)
			ml = max(ml, channels[i].scan_index + 1);
		indio_dev->masklength = ml;
	}

	if (!iio_dev_opaque->attached_buffers_cnt)
		return 0;

	for (i = 0; i < iio_dev_opaque->attached_buffers_cnt; i++) {
		buffer = iio_dev_opaque->attached_buffers[i];
		ret = __iio_buffer_alloc_sysfs_and_mask(buffer, indio_dev, i);
		if (ret) {
			unwind_idx = i;
			goto error_unwind_sysfs_and_mask;
		}
	}
	unwind_idx = iio_dev_opaque->attached_buffers_cnt - 1;

<<<<<<< HEAD
static void __iio_buffer_free_sysfs_and_mask(struct iio_buffer *buffer)
{
	iio_buffer_free_scanmask(buffer);
	kfree(buffer->buffer_group.attrs);
	kfree(buffer->scan_el_group.attrs);
	iio_free_chan_devattr_list(&buffer->scan_el_dev_attr_list);
=======
	sz = sizeof(*(iio_dev_opaque->buffer_ioctl_handler));
	iio_dev_opaque->buffer_ioctl_handler = kzalloc(sz, GFP_KERNEL);
	if (!iio_dev_opaque->buffer_ioctl_handler) {
		ret = -ENOMEM;
		goto error_unwind_sysfs_and_mask;
	}

	iio_dev_opaque->buffer_ioctl_handler->ioctl = iio_device_buffer_ioctl;
	iio_device_ioctl_handler_register(indio_dev,
					  iio_dev_opaque->buffer_ioctl_handler);

	return 0;

error_unwind_sysfs_and_mask:
	for (; unwind_idx >= 0; unwind_idx--) {
		buffer = iio_dev_opaque->attached_buffers[unwind_idx];
		__iio_buffer_free_sysfs_and_mask(buffer);
	}
	return ret;
>>>>>>> e2662117
}

void iio_buffers_free_sysfs_and_mask(struct iio_dev *indio_dev)
{
	struct iio_dev_opaque *iio_dev_opaque = to_iio_dev_opaque(indio_dev);
	struct iio_buffer *buffer;
	int i;

	if (!iio_dev_opaque->attached_buffers_cnt)
		return;

	iio_device_ioctl_handler_unregister(iio_dev_opaque->buffer_ioctl_handler);
	kfree(iio_dev_opaque->buffer_ioctl_handler);

	iio_buffer_unregister_legacy_sysfs_groups(indio_dev);

	for (i = iio_dev_opaque->attached_buffers_cnt - 1; i >= 0; i--) {
		buffer = iio_dev_opaque->attached_buffers[i];
		__iio_buffer_free_sysfs_and_mask(buffer);
	}
}

/**
 * iio_validate_scan_mask_onehot() - Validates that exactly one channel is selected
 * @indio_dev: the iio device
 * @mask: scan mask to be checked
 *
 * Return true if exactly one bit is set in the scan mask, false otherwise. It
 * can be used for devices where only one channel can be active for sampling at
 * a time.
 */
bool iio_validate_scan_mask_onehot(struct iio_dev *indio_dev,
	const unsigned long *mask)
{
	return bitmap_weight(mask, indio_dev->masklength) == 1;
}
EXPORT_SYMBOL_GPL(iio_validate_scan_mask_onehot);

static const void *iio_demux(struct iio_buffer *buffer,
				 const void *datain)
{
	struct iio_demux_table *t;

	if (list_empty(&buffer->demux_list))
		return datain;
	list_for_each_entry(t, &buffer->demux_list, l)
		memcpy(buffer->demux_bounce + t->to,
		       datain + t->from, t->length);

	return buffer->demux_bounce;
}

static int iio_push_to_buffer(struct iio_buffer *buffer, const void *data)
{
	const void *dataout = iio_demux(buffer, data);
	int ret;

	ret = buffer->access->store_to(buffer, dataout);
	if (ret)
		return ret;

	/*
	 * We can't just test for watermark to decide if we wake the poll queue
	 * because read may request less samples than the watermark.
	 */
	wake_up_interruptible_poll(&buffer->pollq, EPOLLIN | EPOLLRDNORM);
	return 0;
}

/**
 * iio_push_to_buffers() - push to a registered buffer.
 * @indio_dev:		iio_dev structure for device.
 * @data:		Full scan.
 */
int iio_push_to_buffers(struct iio_dev *indio_dev, const void *data)
{
	struct iio_dev_opaque *iio_dev_opaque = to_iio_dev_opaque(indio_dev);
	int ret;
	struct iio_buffer *buf;

	list_for_each_entry(buf, &iio_dev_opaque->buffer_list, buffer_list) {
		ret = iio_push_to_buffer(buf, data);
		if (ret < 0)
			return ret;
	}

	return 0;
}
EXPORT_SYMBOL_GPL(iio_push_to_buffers);

int iio_buffer_remove_sample(struct iio_buffer *buffer, u8 *data)
{
	return buffer->access->remove_from(buffer, data);
}
EXPORT_SYMBOL_GPL(iio_buffer_remove_sample);

/**
 * iio_buffer_release() - Free a buffer's resources
 * @ref: Pointer to the kref embedded in the iio_buffer struct
 *
 * This function is called when the last reference to the buffer has been
 * dropped. It will typically free all resources allocated by the buffer. Do not
 * call this function manually, always use iio_buffer_put() when done using a
 * buffer.
 */
static void iio_buffer_release(struct kref *ref)
{
	struct iio_buffer *buffer = container_of(ref, struct iio_buffer, ref);

	buffer->access->release(buffer);
}

/**
 * iio_buffer_get() - Grab a reference to the buffer
 * @buffer: The buffer to grab a reference for, may be NULL
 *
 * Returns the pointer to the buffer that was passed into the function.
 */
struct iio_buffer *iio_buffer_get(struct iio_buffer *buffer)
{
	if (buffer)
		kref_get(&buffer->ref);

	return buffer;
}
EXPORT_SYMBOL_GPL(iio_buffer_get);

/**
 * iio_buffer_put() - Release the reference to the buffer
 * @buffer: The buffer to release the reference for, may be NULL
 */
void iio_buffer_put(struct iio_buffer *buffer)
{
	if (buffer)
		kref_put(&buffer->ref, iio_buffer_release);
}
EXPORT_SYMBOL_GPL(iio_buffer_put);

static int iio_buffer_query_block(struct iio_buffer *buffer,
	struct iio_buffer_block __user *user_block)
{
	struct iio_buffer_block block;
	int ret;

	if (!buffer->access->query_block)
		return -ENOSYS;

	if (copy_from_user(&block, user_block, sizeof(block)))
		return -EFAULT;

	ret = buffer->access->query_block(buffer, &block);
	if (ret)
		return ret;

	if (copy_to_user(user_block, &block, sizeof(block)))
		return -EFAULT;

	return 0;
}

static int iio_buffer_dequeue_block(struct iio_dev *indio_dev,
	struct iio_buffer_block __user *user_block, bool non_blocking)
{
	struct iio_buffer *buffer = indio_dev->buffer;
	struct iio_buffer_block block;
	int ret;

	if (!buffer->access->dequeue_block)
		return -ENOSYS;

	do {
		if (!iio_buffer_data_available(buffer)) {
			if (non_blocking)
				return -EAGAIN;

			ret = wait_event_interruptible(buffer->pollq,
					iio_buffer_data_available(buffer) ||
					indio_dev->info == NULL);
			if (ret)
				return ret;
			if (indio_dev->info == NULL)
				return -ENODEV;
		}

		ret = buffer->access->dequeue_block(buffer, &block);
		if (ret == -EAGAIN && non_blocking)
			ret = 0;
	 } while (ret);

	 if (ret)
		return ret;

	if (copy_to_user(user_block, &block, sizeof(block)))
		return -EFAULT;

	return 0;
}

static int iio_buffer_enqueue_block(struct iio_buffer *buffer,
	struct iio_buffer_block __user *user_block)
{
	struct iio_buffer_block block;

	if (!buffer->access->enqueue_block)
		return -ENOSYS;

	if (copy_from_user(&block, user_block, sizeof(block)))
		return -EFAULT;

	return buffer->access->enqueue_block(buffer, &block);
}

static int iio_buffer_alloc_blocks(struct iio_buffer *buffer,
	struct iio_buffer_block_alloc_req __user *user_req)
{
	struct iio_buffer_block_alloc_req req;
	int ret;

	if (!buffer->access->alloc_blocks)
		return -ENOSYS;

	if (copy_from_user(&req, user_req, sizeof(req)))
		return -EFAULT;

	ret = buffer->access->alloc_blocks(buffer, &req);
	if (ret)
		return ret;

	if (copy_to_user(user_req, &req, sizeof(req)))
		return -EFAULT;

	return 0;
}

void iio_buffer_free_blocks(struct iio_buffer *buffer)
{
	if (buffer->access->free_blocks)
		buffer->access->free_blocks(buffer);
}

long iio_buffer_ioctl(struct iio_dev *indio_dev, struct file *filep,
		unsigned int cmd, unsigned long arg)
{
	bool non_blocking = filep->f_flags & O_NONBLOCK;
	struct iio_buffer *buffer = indio_dev->buffer;

	if (!buffer || !buffer->access)
		return -ENODEV;

	switch (cmd) {
	case IIO_BLOCK_ALLOC_IOCTL:
		return iio_buffer_alloc_blocks(buffer,
			(struct iio_buffer_block_alloc_req __user *)arg);
	case IIO_BLOCK_FREE_IOCTL:
		iio_buffer_free_blocks(buffer);
		return 0;
	case IIO_BLOCK_QUERY_IOCTL:
		return iio_buffer_query_block(buffer,
			(struct iio_buffer_block __user *)arg);
	case IIO_BLOCK_ENQUEUE_IOCTL:
		return iio_buffer_enqueue_block(buffer,
			(struct iio_buffer_block __user *)arg);
	case IIO_BLOCK_DEQUEUE_IOCTL:
		return iio_buffer_dequeue_block(indio_dev,
			(struct iio_buffer_block __user *)arg, non_blocking);
	}
	return -EINVAL;
}

int iio_buffer_mmap(struct file *filep, struct vm_area_struct *vma)
{
	struct iio_dev *indio_dev = filep->private_data;

	if (!indio_dev->buffer || !indio_dev->buffer->access ||
		!indio_dev->buffer->access->mmap)
		return -ENODEV;

	if (!(vma->vm_flags & VM_SHARED))
		return -EINVAL;

	switch (indio_dev->direction) {
	case IIO_DEVICE_DIRECTION_IN:
		if (!(vma->vm_flags & VM_READ))
			return -EINVAL;
		break;
	case IIO_DEVICE_DIRECTION_OUT:
		if (!(vma->vm_flags & VM_WRITE))
			return -EINVAL;
		break;
	}

	return indio_dev->buffer->access->mmap(indio_dev->buffer, vma);
}

/**
 * iio_device_attach_buffer - Attach a buffer to a IIO device
 * @indio_dev: The device the buffer should be attached to
 * @buffer: The buffer to attach to the device
 *
 * Return 0 if successful, negative if error.
 *
 * This function attaches a buffer to a IIO device. The buffer stays attached to
 * the device until the device is freed. For legacy reasons, the first attached
 * buffer will also be assigned to 'indio_dev->buffer'.
 * The array allocated here, will be free'd via the iio_device_detach_buffers()
 * call which is handled by the iio_device_free().
 */
int iio_device_attach_buffer(struct iio_dev *indio_dev,
			     struct iio_buffer *buffer)
{
	struct iio_dev_opaque *iio_dev_opaque = to_iio_dev_opaque(indio_dev);
	struct iio_buffer **new, **old = iio_dev_opaque->attached_buffers;
	unsigned int cnt = iio_dev_opaque->attached_buffers_cnt;

	cnt++;

	new = krealloc(old, sizeof(*new) * cnt, GFP_KERNEL);
	if (!new)
		return -ENOMEM;
	iio_dev_opaque->attached_buffers = new;

	buffer = iio_buffer_get(buffer);

	/* first buffer is legacy; attach it to the IIO device directly */
	if (!indio_dev->buffer)
		indio_dev->buffer = buffer;

	iio_dev_opaque->attached_buffers[cnt - 1] = buffer;
	iio_dev_opaque->attached_buffers_cnt = cnt;

	return 0;
}
EXPORT_SYMBOL_GPL(iio_device_attach_buffer);<|MERGE_RESOLUTION|>--- conflicted
+++ resolved
@@ -122,6 +122,9 @@
 	if (!rb || !rb->access->read)
 		return -EINVAL;
 
+	if (indio_dev->direction == IIO_DEVICE_DIRECTION_OUT)
+		return -EPERM;
+
 	datum_size = rb->bytes_per_datum;
 
 	/*
@@ -171,21 +174,19 @@
 	return true;
 }
 
-/**
- * iio_buffer_chrdev_write() - chrdev read for buffer access
- *
- * This function relies on all buffer implementations having an
- * iio_buffer as their first element.
- **/
-ssize_t iio_buffer_chrdev_write(struct file *filp, const char __user *buf,
-				      size_t n, loff_t *f_ps)
-{
-	struct iio_dev *indio_dev = filp->private_data;
-	struct iio_buffer *rb = indio_dev->buffer;
+ssize_t iio_buffer_write(struct file *filp, const char __user *buf,
+			 size_t n, loff_t *f_ps)
+{
+	struct iio_dev_buffer_pair *ib = filp->private_data;
+	struct iio_buffer *rb = ib->buffer;
+	struct iio_dev *indio_dev = ib->indio_dev;
 	int ret;
 
 	if (!rb || !rb->access->write)
 		return -EINVAL;
+
+	if (indio_dev->direction == IIO_DEVICE_DIRECTION_IN)
+		return -EPERM;
 
 	do {
 		if (!iio_buffer_space_available(rb)) {
@@ -257,6 +258,19 @@
 	return iio_buffer_read(filp, buf, n, f_ps);
 }
 
+ssize_t iio_buffer_write_wrapper(struct file *filp, const char __user *buf,
+				 size_t n, loff_t *f_ps)
+{
+	struct iio_dev_buffer_pair *ib = filp->private_data;
+	struct iio_buffer *rb = ib->buffer;
+
+	/* check if buffer was opened through new API */
+	if (test_bit(IIO_BUSY_BIT_POS, &rb->flags))
+		return -EBUSY;
+
+	return iio_buffer_write(filp, buf, n, f_ps);
+}
+
 __poll_t iio_buffer_poll_wrapper(struct file *filp,
 				 struct poll_table_struct *wait)
 {
@@ -300,7 +314,6 @@
 }
 EXPORT_SYMBOL(iio_buffer_init);
 
-<<<<<<< HEAD
 int iio_buffer_alloc_scanmask(struct iio_buffer *buffer,
 	struct iio_dev *indio_dev)
 {
@@ -322,6 +335,14 @@
 }
 EXPORT_SYMBOL(iio_buffer_alloc_scanmask);
 
+/*
+ * TODO: This should be either removed or supported upstream. The channel_mask
+ * is needed for m2k so that we can have bit granularity in the scan mask. This
+ * means that we can have, for example, 16 channels mapped on the same scan
+ * index and we can still enable/disable them separately. However, this change
+ * was already sent mainline and was not accepted. So we probably need to think
+ * in something else [or try again]...
+ */
 void iio_buffer_free_scanmask(struct iio_buffer *buffer)
 {
 	bitmap_free(buffer->channel_mask);
@@ -329,16 +350,7 @@
 }
 EXPORT_SYMBOL(iio_buffer_free_scanmask);
 
-/**
- * iio_buffer_set_attrs - Set buffer specific attributes
- * @buffer: The buffer for which we are setting attributes
- * @attrs: Pointer to a null terminated list of pointers to attributes
- */
-void iio_buffer_set_attrs(struct iio_buffer *buffer,
-			 const struct attribute **attrs)
-=======
 void iio_device_detach_buffers(struct iio_dev *indio_dev)
->>>>>>> e2662117
 {
 	struct iio_dev_opaque *iio_dev_opaque = to_iio_dev_opaque(indio_dev);
 	struct iio_buffer *buffer;
@@ -435,7 +447,7 @@
 }
 
 /**
- * iio_scan_mask_set() - set particular bit in the scan mask
+ * iio_channel_mask_set() - set particular bit in the scan mask
  * @indio_dev: the iio device
  * @buffer: the buffer whose scan mask we are interested in
  * @bit: the bit to be set.
@@ -456,18 +468,15 @@
 		return -EINVAL;
 	}
 
-<<<<<<< HEAD
+	/* Upstream uses bitmap_alloc since there's no channel mask support */
+	trialmask = bitmap_zalloc(indio_dev->masklength, GFP_KERNEL);
+	if (!trialmask)
+		return -ENOMEM;
+
 	set_bit(bit, buffer->channel_mask);
 
 	for_each_set_bit(ch, buffer->channel_mask, indio_dev->num_channels)
 		set_bit(indio_dev->channels[ch].scan_index, trialmask);
-=======
-	trialmask = bitmap_alloc(indio_dev->masklength, GFP_KERNEL);
-	if (!trialmask)
-		return -ENOMEM;
-	bitmap_copy(trialmask, buffer->scan_mask, indio_dev->masklength);
-	set_bit(bit, trialmask);
->>>>>>> e2662117
 
 	if (!iio_validate_scan_mask(indio_dev, trialmask))
 		goto err_invalid_mask;
@@ -1516,10 +1525,178 @@
 	return 0;
 }
 
+static int iio_buffer_query_block(struct iio_buffer *buffer,
+				  struct iio_buffer_block __user *user_block)
+{
+	struct iio_buffer_block block;
+	int ret;
+
+	if (!buffer->access->query_block)
+		return -ENOSYS;
+
+	if (copy_from_user(&block, user_block, sizeof(block)))
+		return -EFAULT;
+
+	ret = buffer->access->query_block(buffer, &block);
+	if (ret)
+		return ret;
+
+	if (copy_to_user(user_block, &block, sizeof(block)))
+		return -EFAULT;
+
+	return 0;
+}
+
+static int iio_buffer_dequeue_block(struct iio_dev *indio_dev,
+				    struct iio_buffer *buffer,
+				    struct iio_buffer_block __user *user_block,
+				    bool non_blocking)
+{
+	struct iio_dev_opaque *iio_dev_opaque = to_iio_dev_opaque(indio_dev);
+	struct iio_buffer_block block;
+	int ret;
+
+	if (!buffer->access->dequeue_block)
+		return -ENOSYS;
+
+	do {
+		if (!iio_buffer_data_available(buffer)) {
+			if (non_blocking)
+				return -EAGAIN;
+
+			/*
+			 * With 5.15, we always reach this point witth the lock
+			 * held so that we need to unlock it before going to
+			 * sleep so it's still possible to unregister the device.
+			 */
+			mutex_unlock(&iio_dev_opaque->info_exist_lock);
+			ret = wait_event_interruptible(buffer->pollq,
+						       iio_buffer_data_available(buffer) ||
+						       !indio_dev->info);
+			if (ret)
+				return ret;
+
+			mutex_lock(&iio_dev_opaque->info_exist_lock);
+			if (!indio_dev->info)
+				return -ENODEV;
+		}
+
+		ret = buffer->access->dequeue_block(buffer, &block);
+		if (ret == -EAGAIN && non_blocking)
+			ret = 0;
+	} while (ret);
+
+	if (ret)
+		return ret;
+
+	if (copy_to_user(user_block, &block, sizeof(block)))
+		return -EFAULT;
+
+	return 0;
+}
+
+static int iio_buffer_enqueue_block(struct iio_buffer *buffer,
+				    struct iio_buffer_block __user *user_block)
+{
+	struct iio_buffer_block block;
+
+	if (!buffer->access->enqueue_block)
+		return -ENOSYS;
+
+	if (copy_from_user(&block, user_block, sizeof(block)))
+		return -EFAULT;
+
+	return buffer->access->enqueue_block(buffer, &block);
+}
+
+static int iio_buffer_alloc_blocks(struct iio_buffer *buffer,
+				   struct iio_buffer_block_alloc_req __user *user_req)
+{
+	struct iio_buffer_block_alloc_req req;
+	int ret;
+
+	if (!buffer->access->alloc_blocks)
+		return -ENOSYS;
+
+	if (copy_from_user(&req, user_req, sizeof(req)))
+		return -EFAULT;
+
+	ret = buffer->access->alloc_blocks(buffer, &req);
+	if (ret)
+		return ret;
+
+	if (copy_to_user(user_req, &req, sizeof(req)))
+		return -EFAULT;
+
+	return 0;
+}
+
+void iio_buffer_free_blocks(struct iio_buffer *buffer)
+{
+	if (buffer->access->free_blocks)
+		buffer->access->free_blocks(buffer);
+}
+
+static int iio_buffer_ioctl(struct file *filp, unsigned int cmd, unsigned long arg)
+{
+	struct iio_dev_buffer_pair *ib = filp->private_data;
+	bool non_blocking = filp->f_flags & O_NONBLOCK;
+	struct iio_dev *indio_dev = ib->indio_dev;
+	struct iio_buffer *rb = ib->buffer;
+
+	if (!rb || !rb->access)
+		return -ENODEV;
+
+	switch (cmd) {
+	case IIO_BLOCK_ALLOC_IOCTL:
+		return iio_buffer_alloc_blocks(rb, (struct iio_buffer_block_alloc_req __user *)arg);
+	case IIO_BLOCK_FREE_IOCTL:
+		iio_buffer_free_blocks(rb);
+		return 0;
+	case IIO_BLOCK_QUERY_IOCTL:
+		return iio_buffer_query_block(rb, (struct iio_buffer_block __user *)arg);
+	case IIO_BLOCK_ENQUEUE_IOCTL:
+		return iio_buffer_enqueue_block(rb, (struct iio_buffer_block __user *)arg);
+	case IIO_BLOCK_DEQUEUE_IOCTL:
+		return iio_buffer_dequeue_block(indio_dev, rb,
+						(struct iio_buffer_block __user *)arg,
+						non_blocking);
+	default:
+		return IIO_IOCTL_UNHANDLED;
+	}
+}
+
+int iio_buffer_mmap(struct file *filep, struct vm_area_struct *vma)
+{
+	struct iio_dev_buffer_pair *ib = filep->private_data;
+	struct iio_dev *indio_dev = ib->indio_dev;
+	struct iio_buffer *rb = ib->buffer;
+
+	if (!rb || !rb->access || !rb->access->mmap)
+		return -ENODEV;
+
+	if (!(vma->vm_flags & VM_SHARED))
+		return -EINVAL;
+
+	switch (indio_dev->direction) {
+	case IIO_DEVICE_DIRECTION_IN:
+		if (!(vma->vm_flags & VM_READ))
+			return -EINVAL;
+		break;
+	case IIO_DEVICE_DIRECTION_OUT:
+		if (!(vma->vm_flags & VM_WRITE))
+			return -EINVAL;
+		break;
+	}
+
+	return rb->access->mmap(rb, vma);
+}
+
 static const struct file_operations iio_buffer_chrdev_fileops = {
 	.owner = THIS_MODULE,
 	.llseek = noop_llseek,
 	.read = iio_buffer_read,
+	.write = iio_buffer_write,
 	.poll = iio_buffer_poll,
 	.release = iio_buffer_chrdev_release,
 };
@@ -1580,14 +1757,25 @@
 	return ret;
 }
 
+/*
+ * This code diverges from upstream so we can support our high speed API
+ * with multi buffer support. Should be removed as soon as the high speed
+ * API gets upstream.
+ */
 static long iio_device_buffer_ioctl(struct iio_dev *indio_dev, struct file *filp,
 				    unsigned int cmd, unsigned long arg)
 {
+	struct iio_dev_buffer_pair *ib = filp->private_data;
+	struct iio_buffer *rb = ib->buffer;
+
 	switch (cmd) {
 	case IIO_BUFFER_GET_FD_IOCTL:
 		return iio_device_buffer_getfd(indio_dev, arg);
 	default:
-		return IIO_IOCTL_UNHANDLED;
+		/* check if buffer0 was opened through new API */
+		if (test_bit(IIO_BUSY_BIT_POS, &rb->flags))
+			return -EBUSY;
+		return iio_buffer_ioctl(filp, cmd, arg);
 	}
 }
 
@@ -1704,6 +1892,7 @@
 
 static void __iio_buffer_free_sysfs_and_mask(struct iio_buffer *buffer)
 {
+	bitmap_free(buffer->channel_mask);
 	bitmap_free(buffer->scan_mask);
 	kfree(buffer->buffer_group.name);
 	kfree(buffer->buffer_group.attrs);
@@ -1741,14 +1930,6 @@
 	}
 	unwind_idx = iio_dev_opaque->attached_buffers_cnt - 1;
 
-<<<<<<< HEAD
-static void __iio_buffer_free_sysfs_and_mask(struct iio_buffer *buffer)
-{
-	iio_buffer_free_scanmask(buffer);
-	kfree(buffer->buffer_group.attrs);
-	kfree(buffer->scan_el_group.attrs);
-	iio_free_chan_devattr_list(&buffer->scan_el_dev_attr_list);
-=======
 	sz = sizeof(*(iio_dev_opaque->buffer_ioctl_handler));
 	iio_dev_opaque->buffer_ioctl_handler = kzalloc(sz, GFP_KERNEL);
 	if (!iio_dev_opaque->buffer_ioctl_handler) {
@@ -1768,7 +1949,6 @@
 		__iio_buffer_free_sysfs_and_mask(buffer);
 	}
 	return ret;
->>>>>>> e2662117
 }
 
 void iio_buffers_free_sysfs_and_mask(struct iio_dev *indio_dev)
@@ -1906,162 +2086,6 @@
 		kref_put(&buffer->ref, iio_buffer_release);
 }
 EXPORT_SYMBOL_GPL(iio_buffer_put);
-
-static int iio_buffer_query_block(struct iio_buffer *buffer,
-	struct iio_buffer_block __user *user_block)
-{
-	struct iio_buffer_block block;
-	int ret;
-
-	if (!buffer->access->query_block)
-		return -ENOSYS;
-
-	if (copy_from_user(&block, user_block, sizeof(block)))
-		return -EFAULT;
-
-	ret = buffer->access->query_block(buffer, &block);
-	if (ret)
-		return ret;
-
-	if (copy_to_user(user_block, &block, sizeof(block)))
-		return -EFAULT;
-
-	return 0;
-}
-
-static int iio_buffer_dequeue_block(struct iio_dev *indio_dev,
-	struct iio_buffer_block __user *user_block, bool non_blocking)
-{
-	struct iio_buffer *buffer = indio_dev->buffer;
-	struct iio_buffer_block block;
-	int ret;
-
-	if (!buffer->access->dequeue_block)
-		return -ENOSYS;
-
-	do {
-		if (!iio_buffer_data_available(buffer)) {
-			if (non_blocking)
-				return -EAGAIN;
-
-			ret = wait_event_interruptible(buffer->pollq,
-					iio_buffer_data_available(buffer) ||
-					indio_dev->info == NULL);
-			if (ret)
-				return ret;
-			if (indio_dev->info == NULL)
-				return -ENODEV;
-		}
-
-		ret = buffer->access->dequeue_block(buffer, &block);
-		if (ret == -EAGAIN && non_blocking)
-			ret = 0;
-	 } while (ret);
-
-	 if (ret)
-		return ret;
-
-	if (copy_to_user(user_block, &block, sizeof(block)))
-		return -EFAULT;
-
-	return 0;
-}
-
-static int iio_buffer_enqueue_block(struct iio_buffer *buffer,
-	struct iio_buffer_block __user *user_block)
-{
-	struct iio_buffer_block block;
-
-	if (!buffer->access->enqueue_block)
-		return -ENOSYS;
-
-	if (copy_from_user(&block, user_block, sizeof(block)))
-		return -EFAULT;
-
-	return buffer->access->enqueue_block(buffer, &block);
-}
-
-static int iio_buffer_alloc_blocks(struct iio_buffer *buffer,
-	struct iio_buffer_block_alloc_req __user *user_req)
-{
-	struct iio_buffer_block_alloc_req req;
-	int ret;
-
-	if (!buffer->access->alloc_blocks)
-		return -ENOSYS;
-
-	if (copy_from_user(&req, user_req, sizeof(req)))
-		return -EFAULT;
-
-	ret = buffer->access->alloc_blocks(buffer, &req);
-	if (ret)
-		return ret;
-
-	if (copy_to_user(user_req, &req, sizeof(req)))
-		return -EFAULT;
-
-	return 0;
-}
-
-void iio_buffer_free_blocks(struct iio_buffer *buffer)
-{
-	if (buffer->access->free_blocks)
-		buffer->access->free_blocks(buffer);
-}
-
-long iio_buffer_ioctl(struct iio_dev *indio_dev, struct file *filep,
-		unsigned int cmd, unsigned long arg)
-{
-	bool non_blocking = filep->f_flags & O_NONBLOCK;
-	struct iio_buffer *buffer = indio_dev->buffer;
-
-	if (!buffer || !buffer->access)
-		return -ENODEV;
-
-	switch (cmd) {
-	case IIO_BLOCK_ALLOC_IOCTL:
-		return iio_buffer_alloc_blocks(buffer,
-			(struct iio_buffer_block_alloc_req __user *)arg);
-	case IIO_BLOCK_FREE_IOCTL:
-		iio_buffer_free_blocks(buffer);
-		return 0;
-	case IIO_BLOCK_QUERY_IOCTL:
-		return iio_buffer_query_block(buffer,
-			(struct iio_buffer_block __user *)arg);
-	case IIO_BLOCK_ENQUEUE_IOCTL:
-		return iio_buffer_enqueue_block(buffer,
-			(struct iio_buffer_block __user *)arg);
-	case IIO_BLOCK_DEQUEUE_IOCTL:
-		return iio_buffer_dequeue_block(indio_dev,
-			(struct iio_buffer_block __user *)arg, non_blocking);
-	}
-	return -EINVAL;
-}
-
-int iio_buffer_mmap(struct file *filep, struct vm_area_struct *vma)
-{
-	struct iio_dev *indio_dev = filep->private_data;
-
-	if (!indio_dev->buffer || !indio_dev->buffer->access ||
-		!indio_dev->buffer->access->mmap)
-		return -ENODEV;
-
-	if (!(vma->vm_flags & VM_SHARED))
-		return -EINVAL;
-
-	switch (indio_dev->direction) {
-	case IIO_DEVICE_DIRECTION_IN:
-		if (!(vma->vm_flags & VM_READ))
-			return -EINVAL;
-		break;
-	case IIO_DEVICE_DIRECTION_OUT:
-		if (!(vma->vm_flags & VM_WRITE))
-			return -EINVAL;
-		break;
-	}
-
-	return indio_dev->buffer->access->mmap(indio_dev->buffer, vma);
-}
 
 /**
  * iio_device_attach_buffer - Attach a buffer to a IIO device
