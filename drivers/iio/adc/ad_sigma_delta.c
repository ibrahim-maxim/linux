// SPDX-License-Identifier: GPL-2.0-only
/*
 * Support code for Analog Devices Sigma-Delta ADCs
 *
 * Copyright 2012 Analog Devices Inc.
 *  Author: Lars-Peter Clausen <lars@metafoo.de>
 */

#include <linux/interrupt.h>
#include <linux/device.h>
#include <linux/kernel.h>
#include <linux/slab.h>
#include <linux/spi/spi.h>
#include <linux/err.h>
#include <linux/module.h>

#include <linux/iio/iio.h>
#include <linux/iio/sysfs.h>
#include <linux/iio/buffer.h>
#include <linux/iio/trigger.h>
#include <linux/iio/trigger_consumer.h>
#include <linux/iio/triggered_buffer.h>
#include <linux/iio/adc/ad_sigma_delta.h>

#include <linux/spi/spi-engine.h>

#include <asm/unaligned.h>

#define AD_SD_COMM_CHAN_MASK	0x3

#define AD_SD_REG_COMM		0x00
#define AD_SD_REG_DATA		0x03

/**
 * ad_sd_set_comm() - Set communications register
 *
 * @sigma_delta: The sigma delta device
 * @comm: New value for the communications register
 */
void ad_sd_set_comm(struct ad_sigma_delta *sigma_delta, uint8_t comm)
{
	/* Some variants use the lower two bits of the communications register
	 * to select the channel */
	sigma_delta->comm = comm & AD_SD_COMM_CHAN_MASK;
}
EXPORT_SYMBOL_GPL(ad_sd_set_comm);

/**
 * ad_sd_write_reg() - Write a register
 *
 * @sigma_delta: The sigma delta device
 * @reg: Address of the register
 * @size: Size of the register (0-3)
 * @val: Value to write to the register
 *
 * Returns 0 on success, an error code otherwise.
 **/
int ad_sd_write_reg(struct ad_sigma_delta *sigma_delta, unsigned int reg,
	unsigned int size, unsigned int val)
{
	uint8_t *data = sigma_delta->data;
	struct spi_transfer t = {
		.tx_buf		= data,
		.len		= size + 1,
		.cs_change	= sigma_delta->keep_cs_asserted,
	};
	struct spi_message m;
	int ret;

	data[0] = (reg << sigma_delta->info->addr_shift) | sigma_delta->comm;

	switch (size) {
	case 3:
		put_unaligned_be24(val, &data[1]);
		break;
	case 2:
		put_unaligned_be16(val, &data[1]);
		break;
	case 1:
		data[1] = val;
		break;
	case 0:
		break;
	default:
		return -EINVAL;
	}

	spi_message_init(&m);
	spi_message_add_tail(&t, &m);

	if (sigma_delta->bus_locked)
		ret = spi_sync_locked(sigma_delta->spi, &m);
	else
		ret = spi_sync(sigma_delta->spi, &m);

	return ret;
}
EXPORT_SYMBOL_GPL(ad_sd_write_reg);

static void ad_sd_prepare_read_reg(struct ad_sigma_delta *sigma_delta,
	struct spi_message *m, struct spi_transfer *t, unsigned int reg,
	unsigned int size, uint8_t *tx_buf, uint8_t *rx_buf, bool cs_change)
{
	memset(t, 0, sizeof(*t) * 2);
	t[1].rx_buf = rx_buf;
	t[1].len = size;
	t[1].cs_change = cs_change;

	spi_message_init(m);

	if (sigma_delta->info->has_registers) {
		tx_buf[0] = reg << sigma_delta->info->addr_shift;
		tx_buf[0] |= sigma_delta->info->read_mask;
		tx_buf[0] |= sigma_delta->comm;
		t[0].tx_buf = tx_buf,
		t[0].len = 1,
		spi_message_add_tail(&t[0], m);
	}
	spi_message_add_tail(&t[1], m);
}

static int ad_sd_read_reg_raw(struct ad_sigma_delta *sigma_delta,
	unsigned int reg, unsigned int size, uint8_t *val)
{
	struct spi_message m;
	struct spi_transfer t[2];
	int ret;

	ad_sd_prepare_read_reg(sigma_delta, &m, t, reg, size,
		sigma_delta->data, val, sigma_delta->keep_cs_asserted);

	if (sigma_delta->bus_locked)
		ret = spi_sync_locked(sigma_delta->spi, &m);
	else
		ret = spi_sync(sigma_delta->spi, &m);

	return ret;
}

/**
 * ad_sd_read_reg() - Read a register
 *
 * @sigma_delta: The sigma delta device
 * @reg: Address of the register
 * @size: Size of the register (1-4)
 * @val: Read value
 *
 * Returns 0 on success, an error code otherwise.
 **/
int ad_sd_read_reg(struct ad_sigma_delta *sigma_delta,
	unsigned int reg, unsigned int size, unsigned int *val)
{
	int ret;

	ret = ad_sd_read_reg_raw(sigma_delta, reg, size, sigma_delta->data);
	if (ret < 0)
		goto out;

	switch (size) {
	case 4:
		*val = get_unaligned_be32(sigma_delta->data);
		break;
	case 3:
		*val = get_unaligned_be24(&sigma_delta->data[0]);
		break;
	case 2:
		*val = get_unaligned_be16(sigma_delta->data);
		break;
	case 1:
		*val = sigma_delta->data[0];
		break;
	default:
		ret = -EINVAL;
		break;
	}

out:
	return ret;
}
EXPORT_SYMBOL_GPL(ad_sd_read_reg);

/**
 * ad_sd_reset() - Reset the serial interface
 *
 * @sigma_delta: The sigma delta device
 * @reset_length: Number of SCLKs with DIN = 1
 *
 * Returns 0 on success, an error code otherwise.
 **/
int ad_sd_reset(struct ad_sigma_delta *sigma_delta,
	unsigned int reset_length)
{
	uint8_t *buf;
	unsigned int size;
	int ret;

	size = DIV_ROUND_UP(reset_length, 8);
	buf = kcalloc(size, sizeof(*buf), GFP_KERNEL);
	if (!buf)
		return -ENOMEM;

	memset(buf, 0xff, size);
	ret = spi_write(sigma_delta->spi, buf, size);
	kfree(buf);

	return ret;
}
EXPORT_SYMBOL_GPL(ad_sd_reset);

int ad_sd_calibrate(struct ad_sigma_delta *sigma_delta,
	unsigned int mode, unsigned int channel)
{
	int ret;
	unsigned long timeout;

	ret = ad_sigma_delta_set_channel(sigma_delta, 0, channel);
	if (ret)
		return ret;

	spi_bus_lock(sigma_delta->spi->master);
	sigma_delta->bus_locked = true;
	sigma_delta->keep_cs_asserted = true;
	reinit_completion(&sigma_delta->completion);

	ret = ad_sigma_delta_set_mode(sigma_delta, mode);
	if (ret < 0)
		goto out;

	sigma_delta->irq_dis = false;
	enable_irq(sigma_delta->spi->irq);
	timeout = wait_for_completion_timeout(&sigma_delta->completion, 2 * HZ);
	if (timeout == 0) {
		sigma_delta->irq_dis = true;
		disable_irq_nosync(sigma_delta->spi->irq);
		ret = -EIO;
	} else {
		ret = 0;
	}
out:
	sigma_delta->keep_cs_asserted = false;
	ad_sigma_delta_set_mode(sigma_delta, AD_SD_MODE_IDLE);
	sigma_delta->bus_locked = false;
	spi_bus_unlock(sigma_delta->spi->master);

	return ret;
}
EXPORT_SYMBOL_GPL(ad_sd_calibrate);

/**
 * ad_sd_calibrate_all() - Performs channel calibration
 * @sigma_delta: The sigma delta device
 * @cb: Array of channels and calibration type to perform
 * @n: Number of items in cb
 *
 * Returns 0 on success, an error code otherwise.
 **/
int ad_sd_calibrate_all(struct ad_sigma_delta *sigma_delta,
	const struct ad_sd_calib_data *cb, unsigned int n)
{
	unsigned int i;
	int ret;

	for (i = 0; i < n; i++) {
		ret = ad_sd_calibrate(sigma_delta, cb[i].mode, cb[i].channel);
		if (ret)
			return ret;
	}

	return 0;
}
EXPORT_SYMBOL_GPL(ad_sd_calibrate_all);

static int ad_sigma_delta_set_active_slots(struct ad_sigma_delta *sigma_delta,
	unsigned int active_slots)
{
	unsigned int i;
	int ret;

	/* Disable unused slots */
	for (i = active_slots; i < sigma_delta->active_slots; i++) {
		ret = ad_sigma_delta_set_channel(sigma_delta, i,
			AD_SD_SLOT_DISABLE);
	}
	sigma_delta->active_slots = active_slots;

	return 0;
}

/**
 * ad_sigma_delta_single_conversion() - Performs a single data conversion
 * @indio_dev: The IIO device
 * @chan: The conversion is done for this channel
 * @val: Pointer to the location where to store the read value
 *
 * Returns: 0 on success, an error value otherwise.
 */
int ad_sigma_delta_single_conversion(struct iio_dev *indio_dev,
	const struct iio_chan_spec *chan, int *val)
{
	struct ad_sigma_delta *sigma_delta = iio_device_get_drvdata(indio_dev);
	unsigned int sample, raw_sample;
	unsigned int reg_size;
	unsigned int data_reg;
	int ret = 0;

	if (iio_buffer_enabled(indio_dev))
		return -EBUSY;

	mutex_lock(&indio_dev->mlock);
	ad_sigma_delta_prepare_channel(sigma_delta, 0, chan);
	ad_sigma_delta_set_channel(sigma_delta, 0, chan->address);

	ad_sigma_delta_set_active_slots(sigma_delta, 1);

	spi_bus_lock(sigma_delta->spi->master);
	sigma_delta->bus_locked = true;
	sigma_delta->keep_cs_asserted = true;
	reinit_completion(&sigma_delta->completion);

	ad_sigma_delta_set_mode(sigma_delta, AD_SD_MODE_SINGLE);

	sigma_delta->irq_dis = false;
	enable_irq(sigma_delta->spi->irq);
	ret = wait_for_completion_interruptible_timeout(
			&sigma_delta->completion, HZ);

	if (ret == 0)
		ret = -EIO;
	if (ret < 0)
		goto out;

	if (sigma_delta->info->data_reg != 0)
		data_reg = sigma_delta->info->data_reg;
	else
		data_reg = AD_SD_REG_DATA;

	reg_size = chan->scan_type.realbits + chan->scan_type.shift;
	reg_size = DIV_ROUND_UP(reg_size, 8);
	BUG_ON(reg_size > 4);
	ret = ad_sd_read_reg(sigma_delta, data_reg, reg_size, &raw_sample);

out:
	if (!sigma_delta->irq_dis) {
		disable_irq_nosync(sigma_delta->spi->irq);
		sigma_delta->irq_dis = true;
	}

	sigma_delta->keep_cs_asserted = false;
	ad_sigma_delta_set_mode(sigma_delta, AD_SD_MODE_IDLE);
	sigma_delta->bus_locked = false;
	spi_bus_unlock(sigma_delta->spi->master);
	mutex_unlock(&indio_dev->mlock);

	if (ret)
		return ret;

	sample = raw_sample >> chan->scan_type.shift;
	sample &= (1 << chan->scan_type.realbits) - 1;
	*val = sample;

	ret = ad_sigma_delta_postprocess_sample(sigma_delta, raw_sample);
	if (ret)
		return ret;

	return IIO_VAL_INT;
}
EXPORT_SYMBOL_GPL(ad_sigma_delta_single_conversion);

static void ad_sd_prepare_transfer_msg(struct iio_dev *indio_dev)
{
	struct ad_sigma_delta *sigma_delta = iio_device_get_drvdata(indio_dev);
	uint8_t *tx = sigma_delta->buf_data + indio_dev->scan_bytes;
	uint8_t *rx = sigma_delta->buf_data;
	unsigned int reg_size;
	unsigned int data_reg;

	reg_size = indio_dev->channels[0].scan_type.realbits +
			indio_dev->channels[0].scan_type.shift;
	reg_size = DIV_ROUND_UP(reg_size, 8);

	if (sigma_delta->info->data_reg != 0)
		data_reg = sigma_delta->info->data_reg;
	else
		data_reg = AD_SD_REG_DATA;

	BUG_ON(reg_size > 4);
	/* We store reg_size bytes samples in a 32 bit word. Keep the upper
	 * reg_size bytes set to zero.
	 */
	rx += 4 - reg_size;

	ad_sd_prepare_read_reg(sigma_delta, &sigma_delta->spi_msg,
		sigma_delta->spi_transfer, data_reg, reg_size, tx,
		rx, true);
}

static int ad_sd_buffer_postenable(struct iio_dev *indio_dev)
{
	struct ad_sigma_delta *sigma_delta = iio_device_get_drvdata(indio_dev);
	unsigned int reg_size;
	unsigned int i, slot;
	int ret;

<<<<<<< HEAD
	slot = 0;
	for_each_set_bit(i, indio_dev->active_scan_mask, indio_dev->masklength) {
		ret = ad_sigma_delta_prepare_channel(sigma_delta, slot,
			&indio_dev->channels[i]);
		if (ret)
			goto err_predisable;
		ret = ad_sigma_delta_set_channel(sigma_delta, slot,
			indio_dev->channels[i].address);
		if (ret)
			goto err_predisable;
		slot++;
	}

	kfree(sigma_delta->buf_data);
	sigma_delta->buf_data = kzalloc(indio_dev->scan_bytes + 1, GFP_KERNEL);
	if (!sigma_delta->buf_data)
		return -ENOMEM;

	ad_sigma_delta_set_active_slots(sigma_delta, slot);
	sigma_delta->current_slot = 0;
=======
	channel = find_first_bit(indio_dev->active_scan_mask,
				 indio_dev->masklength);
	ret = ad_sigma_delta_set_channel(sigma_delta,
		indio_dev->channels[channel].address);
	if (ret)
		return ret;
>>>>>>> 256af411

	spi_bus_lock(sigma_delta->spi->master);
	sigma_delta->bus_locked = true;
	sigma_delta->keep_cs_asserted = true;

	ad_sd_prepare_transfer_msg(indio_dev);

	if (indio_dev->currentmode == INDIO_BUFFER_HARDWARE) {
		sigma_delta->spi_transfer[1].rx_buf = (void *)-1;
		spi_engine_offload_load_msg(sigma_delta->spi, &sigma_delta->spi_msg);
		spi_engine_offload_enable(sigma_delta->spi, true);
	} else {
		sigma_delta->spi_transfer[1].rx_buf = sigma_delta->buf_data;
		reg_size = sigma_delta->spi_transfer[1].len;
		BUG_ON(reg_size > 4);
		sigma_delta->spi_transfer[1].rx_buf += 4 - reg_size;
		sigma_delta->irq_dis = false;
		enable_irq(sigma_delta->spi->irq);
	}

	ret = ad_sigma_delta_set_mode(sigma_delta, AD_SD_MODE_CONTINUOUS);
	if (ret)
		goto err_unlock;

	return 0;

err_unlock:
	spi_bus_unlock(sigma_delta->spi->master);
err_predisable:

	return ret;
}

static int ad_sd_buffer_postdisable(struct iio_dev *indio_dev)
{
	struct ad_sigma_delta *sigma_delta = iio_device_get_drvdata(indio_dev);

	if (indio_dev->currentmode == INDIO_BUFFER_HARDWARE) {
		spi_engine_offload_enable(sigma_delta->spi, false);
	} else {
		reinit_completion(&sigma_delta->completion);
		wait_for_completion_timeout(&sigma_delta->completion, HZ);

		if (!sigma_delta->irq_dis) {
			disable_irq_nosync(sigma_delta->spi->irq);
			sigma_delta->irq_dis = true;
		}
	}

	sigma_delta->keep_cs_asserted = false;
	ad_sigma_delta_set_mode(sigma_delta, AD_SD_MODE_IDLE);

	sigma_delta->bus_locked = false;
	return spi_bus_unlock(sigma_delta->spi->master);
}

static irqreturn_t ad_sd_trigger_handler(int irq, void *p)
{
	struct iio_poll_func *pf = p;
	struct iio_dev *indio_dev = pf->indio_dev;
	struct ad_sigma_delta *sigma_delta = iio_device_get_drvdata(indio_dev);
	unsigned int reg_size;
<<<<<<< HEAD
	int ret;
=======
	unsigned int data_reg;
	uint8_t data[16];
>>>>>>> 256af411

	sigma_delta->current_slot++;

<<<<<<< HEAD
	ret = spi_sync_locked(sigma_delta->spi, &sigma_delta->spi_msg);
	if (ret == 0 && sigma_delta->current_slot == sigma_delta->active_slots) {
		iio_push_to_buffers_with_timestamp(indio_dev,
			sigma_delta->buf_data, pf->timestamp);
		sigma_delta->current_slot = 0;
		sigma_delta->spi_transfer[1].rx_buf = sigma_delta->buf_data;
		reg_size = sigma_delta->spi_transfer[1].len;
		sigma_delta->spi_transfer[1].rx_buf += 4 - reg_size;
	} else {
		sigma_delta->spi_transfer[1].rx_buf +=
			indio_dev->channels[0].scan_type.storagebits / 8;
=======
	switch (reg_size) {
	case 4:
	case 2:
	case 1:
		ad_sd_read_reg_raw(sigma_delta, data_reg, reg_size, &data[0]);
		break;
	case 3:
		/* We store 24 bit samples in a 32 bit word. Keep the upper
		 * byte set to zero. */
		ad_sd_read_reg_raw(sigma_delta, data_reg, reg_size, &data[1]);
		break;
>>>>>>> 256af411
	}

	iio_trigger_notify_done(indio_dev->trig);
	sigma_delta->irq_dis = false;
	enable_irq(sigma_delta->spi->irq);

	return IRQ_HANDLED;
}

static bool ad_sd_validate_scan_mask(struct iio_dev *indio_dev,
	const unsigned long *mask)
{
	struct ad_sigma_delta *sigma_delta = iio_device_get_drvdata(indio_dev);

	return bitmap_weight(mask, indio_dev->masklength) <=
		sigma_delta->num_slots;
}

static const struct iio_buffer_setup_ops ad_sd_buffer_setup_ops = {
	.postenable = &ad_sd_buffer_postenable,
	.postdisable = &ad_sd_buffer_postdisable,
	.validate_scan_mask = &ad_sd_validate_scan_mask,
};

static irqreturn_t ad_sd_data_rdy_trig_poll(int irq, void *private)
{
	struct ad_sigma_delta *sigma_delta = private;

	complete(&sigma_delta->completion);
	disable_irq_nosync(irq);
	sigma_delta->irq_dis = true;
	iio_trigger_poll(sigma_delta->trig);

	return IRQ_HANDLED;
}

/**
 * ad_sd_validate_trigger() - validate_trigger callback for ad_sigma_delta devices
 * @indio_dev: The IIO device
 * @trig: The new trigger
 *
 * Returns: 0 if the 'trig' matches the trigger registered by the ad_sigma_delta
 * device, -EINVAL otherwise.
 */
int ad_sd_validate_trigger(struct iio_dev *indio_dev, struct iio_trigger *trig)
{
	struct ad_sigma_delta *sigma_delta = iio_device_get_drvdata(indio_dev);

	if (sigma_delta->trig != trig)
		return -EINVAL;

	return 0;
}
EXPORT_SYMBOL_GPL(ad_sd_validate_trigger);

static const struct iio_trigger_ops ad_sd_trigger_ops = {
};

static int ad_sd_probe_trigger(struct iio_dev *indio_dev)
{
	struct ad_sigma_delta *sigma_delta = iio_device_get_drvdata(indio_dev);
	int ret;

	sigma_delta->trig = iio_trigger_alloc("%s-dev%d", indio_dev->name,
						indio_dev->id);
	if (sigma_delta->trig == NULL) {
		ret = -ENOMEM;
		goto error_ret;
	}
	sigma_delta->trig->ops = &ad_sd_trigger_ops;
	init_completion(&sigma_delta->completion);

	ret = request_irq(sigma_delta->spi->irq,
			  ad_sd_data_rdy_trig_poll,
			  sigma_delta->info->irq_flags,
			  indio_dev->name,
			  sigma_delta);
	if (ret)
		goto error_free_trig;

	if (!sigma_delta->irq_dis) {
		sigma_delta->irq_dis = true;
		disable_irq_nosync(sigma_delta->spi->irq);
	}
	sigma_delta->trig->dev.parent = &sigma_delta->spi->dev;
	iio_trigger_set_drvdata(sigma_delta->trig, sigma_delta);

	ret = iio_trigger_register(sigma_delta->trig);
	if (ret)
		goto error_free_irq;

	/* select default trigger */
	indio_dev->trig = iio_trigger_get(sigma_delta->trig);

	return 0;

error_free_irq:
	free_irq(sigma_delta->spi->irq, sigma_delta);
error_free_trig:
	iio_trigger_free(sigma_delta->trig);
error_ret:
	return ret;
}

static void ad_sd_remove_trigger(struct iio_dev *indio_dev)
{
	struct ad_sigma_delta *sigma_delta = iio_device_get_drvdata(indio_dev);

	iio_trigger_unregister(sigma_delta->trig);
	free_irq(sigma_delta->spi->irq, sigma_delta);
	iio_trigger_free(sigma_delta->trig);
}

/**
 * ad_sd_setup_buffer_and_trigger() -
 * @indio_dev: The IIO device
 */
int ad_sd_setup_buffer_and_trigger(struct iio_dev *indio_dev)
{
	struct ad_sigma_delta *sigma_delta = iio_device_get_drvdata(indio_dev);
	int ret;

	if (spi_engine_offload_supported(sigma_delta->spi))
		indio_dev->modes |= INDIO_BUFFER_HARDWARE;

	ret = iio_triggered_buffer_setup(indio_dev, &iio_pollfunc_store_time,
			&ad_sd_trigger_handler, &ad_sd_buffer_setup_ops);
	if (ret)
		return ret;

	ret = ad_sd_probe_trigger(indio_dev);
	if (ret) {
		iio_triggered_buffer_cleanup(indio_dev);
		return ret;
	}

	return 0;
}
EXPORT_SYMBOL_GPL(ad_sd_setup_buffer_and_trigger);

/**
 * ad_sd_cleanup_buffer_and_trigger() -
 * @indio_dev: The IIO device
 */
void ad_sd_cleanup_buffer_and_trigger(struct iio_dev *indio_dev)
{
	struct ad_sigma_delta *sigma_delta = iio_device_get_drvdata(indio_dev);

	kfree(sigma_delta->buf_data);
	ad_sd_remove_trigger(indio_dev);
	iio_triggered_buffer_cleanup(indio_dev);
}
EXPORT_SYMBOL_GPL(ad_sd_cleanup_buffer_and_trigger);

/**
 * ad_sd_init() - Initializes a ad_sigma_delta struct
 * @sigma_delta: The ad_sigma_delta device
 * @indio_dev: The IIO device which the Sigma Delta device is used for
 * @spi: The SPI device for the ad_sigma_delta device
 * @info: Device specific callbacks and options
 *
 * This function needs to be called before any other operations are performed on
 * the ad_sigma_delta struct.
 */
int ad_sd_init(struct ad_sigma_delta *sigma_delta, struct iio_dev *indio_dev,
	struct spi_device *spi, const struct ad_sigma_delta_info *info)
{
	sigma_delta->spi = spi;
	sigma_delta->info = info;
	sigma_delta->num_slots = 1;
	sigma_delta->active_slots = 1;

	iio_device_set_drvdata(indio_dev, sigma_delta);

	return 0;
}
EXPORT_SYMBOL_GPL(ad_sd_init);

MODULE_AUTHOR("Lars-Peter Clausen <lars@metafoo.de>");
MODULE_DESCRIPTION("Analog Devices Sigma-Delta ADCs");
MODULE_LICENSE("GPL v2");<|MERGE_RESOLUTION|>--- conflicted
+++ resolved
@@ -401,7 +401,6 @@
 	unsigned int i, slot;
 	int ret;
 
-<<<<<<< HEAD
 	slot = 0;
 	for_each_set_bit(i, indio_dev->active_scan_mask, indio_dev->masklength) {
 		ret = ad_sigma_delta_prepare_channel(sigma_delta, slot,
@@ -422,14 +421,6 @@
 
 	ad_sigma_delta_set_active_slots(sigma_delta, slot);
 	sigma_delta->current_slot = 0;
-=======
-	channel = find_first_bit(indio_dev->active_scan_mask,
-				 indio_dev->masklength);
-	ret = ad_sigma_delta_set_channel(sigma_delta,
-		indio_dev->channels[channel].address);
-	if (ret)
-		return ret;
->>>>>>> 256af411
 
 	spi_bus_lock(sigma_delta->spi->master);
 	sigma_delta->bus_locked = true;
@@ -492,16 +483,10 @@
 	struct iio_dev *indio_dev = pf->indio_dev;
 	struct ad_sigma_delta *sigma_delta = iio_device_get_drvdata(indio_dev);
 	unsigned int reg_size;
-<<<<<<< HEAD
-	int ret;
-=======
-	unsigned int data_reg;
-	uint8_t data[16];
->>>>>>> 256af411
+	int ret;
 
 	sigma_delta->current_slot++;
 
-<<<<<<< HEAD
 	ret = spi_sync_locked(sigma_delta->spi, &sigma_delta->spi_msg);
 	if (ret == 0 && sigma_delta->current_slot == sigma_delta->active_slots) {
 		iio_push_to_buffers_with_timestamp(indio_dev,
@@ -513,19 +498,6 @@
 	} else {
 		sigma_delta->spi_transfer[1].rx_buf +=
 			indio_dev->channels[0].scan_type.storagebits / 8;
-=======
-	switch (reg_size) {
-	case 4:
-	case 2:
-	case 1:
-		ad_sd_read_reg_raw(sigma_delta, data_reg, reg_size, &data[0]);
-		break;
-	case 3:
-		/* We store 24 bit samples in a 32 bit word. Keep the upper
-		 * byte set to zero. */
-		ad_sd_read_reg_raw(sigma_delta, data_reg, reg_size, &data[1]);
-		break;
->>>>>>> 256af411
 	}
 
 	iio_trigger_notify_done(indio_dev->trig);
