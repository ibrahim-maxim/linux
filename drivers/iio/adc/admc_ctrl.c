/*
 * Analog Devices MC-Controller Module
 *
 * Copyright 2014 Analog Devices Inc.
 *
 * Licensed under the GPL-2.
 */

#include <linux/module.h>
#include <linux/io.h>
#include <linux/dmaengine.h>
#include <linux/platform_device.h>
#include <linux/of.h>

#include <linux/iio/iio.h>
#include <linux/iio/sysfs.h>
#include <linux/iio/buffer.h>

#include "cf_axi_adc.h"

#define MC_REG_VERSION			0x00
#define MC_REG_ID			0x04
#define MC_REG_SCRATCH			0x08
#define MC_REG_START_SPEED		0x0C
#define MC_REG_CONTROL			0x10
#define MC_REG_REFERENCE_SPEED		0x14
#define MC_REG_KP			0x18
#define MC_REG_KI			0x1C
#define MC_REG_KD			0x20
#define MC_REG_PWM_OPEN			0x30
#define MC_REG_PWM_BREAK		0x34
#define MC_REG_STATUS			0x38
#define MC_REG_ERR			0x3C

#define MC_CONTROL_RUN(x)		(((x) & 0x1) << 0)
#define MC_CONTROL_RESET_OVR_CURR(x)	(((x) & 0x1) << 1)
#define MC_CONTROL_BREAK(x)		(((x) & 0x1) << 2)
#define MC_CONTROL_DIRECTION(x)		(((x) & 0x1) << 3)
#define MC_CONTROL_DELTA(x)		(((x) & 0x1) << 4)
#define MC_CONTROL_SENSORS(x)		(((x) & 0x3) << 8)
#define MC_CONTROL_MATLAB(x)		(((x) & 0x1) << 12)
#define MC_CONTROL_CALIB_ADC(x)		(((x) & 0x1) << 16)
#define MC_CONTROL_GPO(x)		(((x) & 0x7FF) << 20)

static const char mc_ctrl_sensors[3][8] = {"hall", "bemf", "resolver"};

static inline void mc_ctrl_write(struct axiadc_state *st,
	unsigned reg, unsigned val)
{
	iowrite32(val, st->regs + reg);
}

static inline unsigned int mc_ctrl_read(struct axiadc_state *st,
	unsigned reg)
{
	return ioread32(st->regs + reg);
}

static int mc_ctrl_reg_access(struct iio_dev *indio_dev,
	unsigned reg, unsigned writeval, unsigned *readval)
{
	struct axiadc_state *st = iio_priv(indio_dev);

	mutex_lock(&indio_dev->mlock);
	if (readval == NULL)
		mc_ctrl_write(st, reg & 0xFFFF, writeval);
	else
		*readval = mc_ctrl_read(st, reg & 0xFFFF);
	mutex_unlock(&indio_dev->mlock);

	return 0;
}

enum mc_ctrl_iio_dev_attr {
	MC_RUN,
	MC_RESET_OVR_CURR,
	MC_BREAK,
	MC_DIRECTION,
	MC_DELTA,
	MC_SENSORS_AVAIL,
	MC_SENSORS,
	MC_MATLAB,
	MC_CALIB_ADC,
	MC_GPO,
	MC_REF_SPEED,
	MC_KP,
	MC_KI,
	MC_KD,
	MC_PWM,
	MC_PWM_BREAK,
	MC_STATUS,
};

static ssize_t mc_ctrl_show(struct device *dev,
			struct device_attribute *attr,
			char *buf)
{
	struct iio_dev *indio_dev = dev_to_iio_dev(dev);
	struct iio_dev_attr *this_attr = to_iio_dev_attr(attr);
	struct axiadc_state *st = iio_priv(indio_dev);
	int ret = 0;
	bool setting;
	u32 reg_val;
	u32 setting2;

	mutex_lock(&indio_dev->mlock);
	switch ((u32)this_attr->address) {
	case MC_RUN:
		reg_val = mc_ctrl_read(st, MC_REG_CONTROL);
		setting = (reg_val & MC_CONTROL_RUN(-1));
		ret = sprintf(buf, "%u\n", setting);
		break;
	case MC_RESET_OVR_CURR:
		reg_val = mc_ctrl_read(st, MC_REG_CONTROL);
		setting = (reg_val & MC_CONTROL_RESET_OVR_CURR(-1));
		ret = sprintf(buf, "%u\n", setting);
		break;
	case MC_BREAK:
		reg_val = mc_ctrl_read(st, MC_REG_CONTROL);
		setting = (reg_val & MC_CONTROL_BREAK(-1));
		ret = sprintf(buf, "%u\n", setting);
		break;
	case MC_DIRECTION:
		reg_val = mc_ctrl_read(st, MC_REG_CONTROL);
		setting = (reg_val & MC_CONTROL_DIRECTION(-1));
		ret = sprintf(buf, "%u\n", setting);
		break;
	case MC_DELTA:
		reg_val = mc_ctrl_read(st, MC_REG_CONTROL);
		setting = (reg_val & MC_CONTROL_DELTA(-1));
		ret = sprintf(buf, "%u\n", setting);
		break;
	case MC_SENSORS_AVAIL:
		ret = sprintf(buf, "%s\n", "hall bemf resolver");
		break;
	case MC_SENSORS:
		reg_val = mc_ctrl_read(st, MC_REG_CONTROL);
		setting2 = (reg_val & MC_CONTROL_SENSORS(-1)) >> 8;
		ret = sprintf(buf, "%s\n", mc_ctrl_sensors[setting2]);
		break;
	case MC_MATLAB:
		reg_val = mc_ctrl_read(st, MC_REG_CONTROL);
		setting = (reg_val & MC_CONTROL_MATLAB(-1));
		ret = sprintf(buf, "%u\n", setting);
		break;
	case MC_CALIB_ADC:
		reg_val = mc_ctrl_read(st, MC_REG_CONTROL);
		setting = (reg_val & MC_CONTROL_CALIB_ADC(-1));
		ret = sprintf(buf, "%u\n", setting);
		break;
	case MC_GPO:
		reg_val = mc_ctrl_read(st, MC_REG_CONTROL);
		setting2 = (reg_val & MC_CONTROL_GPO(-1)) >> 20;
		ret = sprintf(buf, "%u\n", setting2);
		break;
	case MC_REF_SPEED:
		reg_val = mc_ctrl_read(st, MC_REG_REFERENCE_SPEED);
		ret = sprintf(buf, "%d\n", reg_val);
		break;
	case MC_KI:
		reg_val = mc_ctrl_read(st, MC_REG_KI);
		ret = sprintf(buf, "%d\n", reg_val);
		break;
	case MC_KP:
		reg_val = mc_ctrl_read(st, MC_REG_KP);
		ret = sprintf(buf, "%d\n", reg_val);
		break;
	case MC_KD:
		reg_val = mc_ctrl_read(st, MC_REG_KD);
		ret = sprintf(buf, "%d\n", reg_val);
		break;
	case MC_PWM:
		reg_val = mc_ctrl_read(st, MC_REG_PWM_OPEN);
		ret = sprintf(buf, "%d\n", reg_val);
		break;
	case MC_PWM_BREAK:
		reg_val = mc_ctrl_read(st, MC_REG_PWM_BREAK);
		ret = sprintf(buf, "%d\n", reg_val);
		break;
	case MC_STATUS:
		reg_val = mc_ctrl_read(st, MC_REG_STATUS);
		ret = sprintf(buf, "%d\n", reg_val);
		break;
	default:
		ret = -EINVAL;
	}
	mutex_unlock(&indio_dev->mlock);

	return ret;
}

static ssize_t mc_ctrl_store(struct device *dev,
				struct device_attribute *attr,
				const char *buf, size_t len)
{
	struct iio_dev *indio_dev = dev_to_iio_dev(dev);
	struct iio_dev_attr *this_attr = to_iio_dev_attr(attr);
	struct axiadc_state *st = iio_priv(indio_dev);
	int ret = 0;
	bool setting;
	u32 reg_val;
	u32 setting2;

	mutex_lock(&indio_dev->mlock);
	switch ((u32)this_attr->address) {
	case MC_RUN:
		ret = strtobool(buf, &setting);
		if (ret < 0)
			break;
		reg_val = mc_ctrl_read(st, MC_REG_CONTROL);
		reg_val &= ~MC_CONTROL_RUN(-1);
		reg_val |= MC_CONTROL_RUN(setting);
		mc_ctrl_write(st, MC_REG_CONTROL, reg_val);
		break;
	case MC_RESET_OVR_CURR:
		ret = strtobool(buf, &setting);
		if (ret < 0)
			break;
		reg_val = mc_ctrl_read(st, MC_REG_CONTROL);
		reg_val &= ~MC_CONTROL_RESET_OVR_CURR(-1);
		reg_val |= MC_CONTROL_RESET_OVR_CURR(setting);
		mc_ctrl_write(st, MC_REG_CONTROL, reg_val);
		break;
	case MC_BREAK:
		ret = strtobool(buf, &setting);
		if (ret < 0)
			break;
		reg_val = mc_ctrl_read(st, MC_REG_CONTROL);
		reg_val &= ~MC_CONTROL_BREAK(-1);
		reg_val |= MC_CONTROL_BREAK(setting);
		mc_ctrl_write(st, MC_REG_CONTROL, reg_val);
		break;
	case MC_DIRECTION:
		ret = strtobool(buf, &setting);
		if (ret < 0)
			break;
		reg_val = mc_ctrl_read(st, MC_REG_CONTROL);
		reg_val &= ~MC_CONTROL_DIRECTION(-1);
		reg_val |= MC_CONTROL_DIRECTION(setting);
		mc_ctrl_write(st, MC_REG_CONTROL, reg_val);
		break;
	case MC_DELTA:
		ret = strtobool(buf, &setting);
		if (ret < 0)
			break;
		reg_val = mc_ctrl_read(st, MC_REG_CONTROL);
		reg_val &= ~MC_CONTROL_DELTA(-1);
		reg_val |= MC_CONTROL_DELTA(setting);
		mc_ctrl_write(st, MC_REG_CONTROL, reg_val);
		break;
	case MC_SENSORS:
		if (sysfs_streq(buf, "hall"))
			setting2 = 0;
		else if (sysfs_streq(buf, "bemf"))
			setting2 = 1;
		else if (sysfs_streq(buf, "resolver"))
			setting2 = 2;
		else
			break;
		reg_val = mc_ctrl_read(st, MC_REG_CONTROL);
		reg_val &= ~MC_CONTROL_SENSORS(-1);
		reg_val |= MC_CONTROL_SENSORS(setting2);
		mc_ctrl_write(st, MC_REG_CONTROL, reg_val);
		break;
	case MC_MATLAB:
		ret = strtobool(buf, &setting);
		if (ret < 0)
			break;
		reg_val = mc_ctrl_read(st, MC_REG_CONTROL);
		reg_val &= ~MC_CONTROL_MATLAB(-1);
		reg_val |= MC_CONTROL_MATLAB(setting);
		mc_ctrl_write(st, MC_REG_CONTROL, reg_val);
		break;
	case MC_CALIB_ADC:
		ret = strtobool(buf, &setting);
		if (ret < 0)
			break;
		reg_val = mc_ctrl_read(st, MC_REG_CONTROL);
		reg_val &= ~MC_CONTROL_CALIB_ADC(-1);
		reg_val |= MC_CONTROL_CALIB_ADC(setting);
		mc_ctrl_write(st, MC_REG_CONTROL, reg_val);
		break;
	case MC_GPO:
		ret = kstrtou32(buf, 10, &setting2);
		if (ret < 0)
			break;
		reg_val = mc_ctrl_read(st, MC_REG_CONTROL);
		reg_val &= ~MC_CONTROL_GPO(-1);
		reg_val |= MC_CONTROL_GPO(setting2);
		mc_ctrl_write(st, MC_REG_CONTROL, reg_val);
		break;
	case MC_REF_SPEED:
		ret = kstrtou32(buf, 10, &reg_val);
		if (ret < 0)
			break;
		mc_ctrl_write(st, MC_REG_REFERENCE_SPEED, reg_val);
		break;
	case MC_KI:
		ret = kstrtou32(buf, 10, &reg_val);
		if (ret < 0)
			break;
		mc_ctrl_write(st, MC_REG_KI, reg_val);
		break;
	case MC_KP:
		ret = kstrtou32(buf, 10, &reg_val);
		if (ret < 0)
			break;
		mc_ctrl_write(st, MC_REG_KP, reg_val);
		break;
	case MC_KD:
		ret = kstrtou32(buf, 10, &reg_val);
		if (ret < 0)
			break;
		mc_ctrl_write(st, MC_REG_KD, reg_val);
		break;
	case MC_PWM:
		ret = kstrtou32(buf, 10, &reg_val);
		if (ret < 0)
			break;
		mc_ctrl_write(st, MC_REG_PWM_OPEN, reg_val);
		break;
	case MC_PWM_BREAK:
		ret = kstrtou32(buf, 10, &reg_val);
		if (ret < 0)
			break;
		mc_ctrl_write(st, MC_REG_PWM_BREAK, reg_val);
		break;
	case MC_STATUS:
		ret = kstrtou32(buf, 10, &reg_val);
		if (ret < 0)
			break;
		mc_ctrl_write(st, MC_REG_STATUS, reg_val);
		break;
	default:
		ret = -EINVAL;
	}
	mutex_unlock(&indio_dev->mlock);

	return ret ? ret : len;
}

static IIO_DEVICE_ATTR(mc_ctrl_run, S_IRUGO | S_IWUSR,
			mc_ctrl_show,
			mc_ctrl_store,
			MC_RUN);

static IIO_DEVICE_ATTR(mc_ctrl_reset_overcurrent, S_IRUGO | S_IWUSR,
			mc_ctrl_show,
			mc_ctrl_store,
			MC_RESET_OVR_CURR);

static IIO_DEVICE_ATTR(mc_ctrl_break, S_IRUGO | S_IWUSR,
			mc_ctrl_show,
			mc_ctrl_store,
			MC_BREAK);

static IIO_DEVICE_ATTR(mc_ctrl_direction, S_IRUGO | S_IWUSR,
			mc_ctrl_show,
			mc_ctrl_store,
			MC_DIRECTION);

static IIO_DEVICE_ATTR(mc_ctrl_delta, S_IRUGO | S_IWUSR,
			mc_ctrl_show,
			mc_ctrl_store,
			MC_DELTA);

static IIO_DEVICE_ATTR(mc_ctrl_sensors_available, S_IRUGO,
			mc_ctrl_show,
			NULL,
			MC_SENSORS_AVAIL);

static IIO_DEVICE_ATTR(mc_ctrl_sensors, S_IRUGO | S_IWUSR,
			mc_ctrl_show,
			mc_ctrl_store,
			MC_SENSORS);

static IIO_DEVICE_ATTR(mc_ctrl_matlab, S_IRUGO | S_IWUSR,
			mc_ctrl_show,
			mc_ctrl_store,
			MC_MATLAB);

static IIO_DEVICE_ATTR(mc_ctrl_calibrate_adc, S_IRUGO | S_IWUSR,
			mc_ctrl_show,
			mc_ctrl_store,
			MC_CALIB_ADC);

static IIO_DEVICE_ATTR(mc_ctrl_gpo, S_IRUGO | S_IWUSR,
			mc_ctrl_show,
			mc_ctrl_store,
			MC_GPO);

static IIO_DEVICE_ATTR(mc_ctrl_ref_speed, S_IRUGO | S_IWUSR,
			mc_ctrl_show,
			mc_ctrl_store,
			MC_REF_SPEED);

static IIO_DEVICE_ATTR(mc_ctrl_ki, S_IRUGO | S_IWUSR,
			mc_ctrl_show,
			mc_ctrl_store,
			MC_KI);

static IIO_DEVICE_ATTR(mc_ctrl_kp, S_IRUGO | S_IWUSR,
			mc_ctrl_show,
			mc_ctrl_store,
			MC_KP);

static IIO_DEVICE_ATTR(mc_ctrl_kd, S_IRUGO | S_IWUSR,
			mc_ctrl_show,
			mc_ctrl_store,
			MC_KD);

static IIO_DEVICE_ATTR(mc_ctrl_pwm, S_IRUGO | S_IWUSR,
			mc_ctrl_show,
			mc_ctrl_store,
			MC_PWM);

static IIO_DEVICE_ATTR(mc_ctrl_pwm_break, S_IRUGO | S_IWUSR,
			mc_ctrl_show,
			mc_ctrl_store,
			MC_PWM_BREAK);

static IIO_DEVICE_ATTR(mc_ctrl_status, S_IRUGO | S_IWUSR,
			mc_ctrl_show,
			mc_ctrl_store,
			MC_STATUS);

static struct attribute *mc_ctrl_attributes[] = {
	&iio_dev_attr_mc_ctrl_run.dev_attr.attr,
	&iio_dev_attr_mc_ctrl_reset_overcurrent.dev_attr.attr,
	&iio_dev_attr_mc_ctrl_break.dev_attr.attr,
	&iio_dev_attr_mc_ctrl_direction.dev_attr.attr,
	&iio_dev_attr_mc_ctrl_delta.dev_attr.attr,
	&iio_dev_attr_mc_ctrl_sensors_available.dev_attr.attr,
	&iio_dev_attr_mc_ctrl_sensors.dev_attr.attr,
	&iio_dev_attr_mc_ctrl_matlab.dev_attr.attr,
	&iio_dev_attr_mc_ctrl_calibrate_adc.dev_attr.attr,
	&iio_dev_attr_mc_ctrl_gpo.dev_attr.attr,
	&iio_dev_attr_mc_ctrl_ref_speed.dev_attr.attr,
	&iio_dev_attr_mc_ctrl_pwm.dev_attr.attr,
	&iio_dev_attr_mc_ctrl_ki.dev_attr.attr,
	&iio_dev_attr_mc_ctrl_kp.dev_attr.attr,
	&iio_dev_attr_mc_ctrl_kd.dev_attr.attr,
	&iio_dev_attr_mc_ctrl_pwm_break.dev_attr.attr,
	&iio_dev_attr_mc_ctrl_status.dev_attr.attr,
	NULL,
};

static const struct attribute_group mc_ctrl_attribute_group = {
	.attrs = mc_ctrl_attributes,
};

static int mc_ctrl_update_scan_mode(struct iio_dev *indio_dev,
		const unsigned long *scan_mask)
{
	struct axiadc_state *st = iio_priv(indio_dev);
	unsigned i, ctrl;

	for (i = 0; i < indio_dev->masklength; i++) {
		ctrl = mc_ctrl_read(st, ADI_REG_CHAN_CNTRL(i));

		if (test_bit(i, scan_mask))
			ctrl |= ADI_ENABLE;
		else
			ctrl &= ~ADI_ENABLE;

		mc_ctrl_write(st, ADI_REG_CHAN_CNTRL(i), ctrl);
	}

	return 0;
}

static const struct iio_info mc_ctrl_info = {
	.driver_module = THIS_MODULE,
	.debugfs_reg_access = &mc_ctrl_reg_access,
	.attrs = &mc_ctrl_attribute_group,
	.update_scan_mode = &mc_ctrl_update_scan_mode,
};

#define AIM_CHAN_NOCALIB(_chan, _si, _real_bits, _storage_bits, _shift, _sign)		  \
<<<<<<< HEAD
	{ .type = IIO_VOLTAGE,					  \
	  .indexed = 1,						 \
	  .channel = _chan,					 \
	  .scan_index = _si,						\
	  .scan_type =  IIO_ST(_sign, _real_bits, _storage_bits, _shift)}
=======
	{ .type = IIO_VOLTAGE,				\
	  .indexed = 1,					\
	  .channel = _chan,				\
	  .scan_index = _si,				\
	  .scan_type = {				\
		.sign = _sign,				\
		.realbits = _real_bits,			\
		.storagebits = _storage_bits,		\
		.shift = _shift,			\
	  },						\
	}
>>>>>>> 6a0e7631

static int mc_ctrl_probe(struct platform_device *pdev)
{
	struct iio_dev *indio_dev;
	struct axiadc_state *st;
	struct resource *mem;
	int ret;

	indio_dev = devm_iio_device_alloc(&pdev->dev, sizeof(*st));
	if (indio_dev == NULL)
		return -ENOMEM;

	st = iio_priv(indio_dev);

	mem = platform_get_resource(pdev, IORESOURCE_MEM, 0);
	st->regs = devm_ioremap_resource(&pdev->dev, mem);
	if (IS_ERR(st->regs))
		return PTR_ERR(st->regs);

	platform_set_drvdata(pdev, indio_dev);

	indio_dev->dev.parent = &pdev->dev;
	indio_dev->name = pdev->dev.of_node->name;
	indio_dev->modes = INDIO_DIRECT_MODE;
	indio_dev->info = &mc_ctrl_info;

	/* Reset all HDL Cores */
	mc_ctrl_write(st, ADI_REG_RSTN, 0);
	mc_ctrl_write(st, ADI_REG_RSTN, ADI_RSTN);

	st->pcore_version = axiadc_read(st, ADI_REG_VERSION);
	
	st->channels[0] = (struct iio_chan_spec)AIM_CHAN_NOCALIB(0, 0, 32, 32, 0, 'u');
	st->channels[1] = (struct iio_chan_spec)AIM_CHAN_NOCALIB(1, 1, 32, 32, 0, 'u');
	st->channels[2] = (struct iio_chan_spec)AIM_CHAN_NOCALIB(2, 2, 32, 32, 0, 'u');
	st->channels[3] = (struct iio_chan_spec)AIM_CHAN_NOCALIB(3, 3, 32, 32, 0, 'u');
	st->channels[4] = (struct iio_chan_spec)AIM_CHAN_NOCALIB(4, 4, 32, 32, 0, 'u');
	st->channels[5] = (struct iio_chan_spec)AIM_CHAN_NOCALIB(5, 5, 32, 32, 0, 'u');
	st->channels[6] = (struct iio_chan_spec)AIM_CHAN_NOCALIB(6, 6, 32, 32, 0, 'u');
	st->channels[7] = (struct iio_chan_spec)AIM_CHAN_NOCALIB(7, 7, 32, 32, 0, 'u');
	
	indio_dev->channels = st->channels;
	indio_dev->num_channels = 8;
	indio_dev->masklength = 8;

	axiadc_configure_ring(indio_dev, "ad-mc-ctrl-dma");

	ret = iio_buffer_register(indio_dev, indio_dev->channels,
				  indio_dev->num_channels);
	if (ret)
		goto err_unconfigure_ring;

	*indio_dev->buffer->scan_mask = (1UL << 2) - 1;

	ret = iio_device_register(indio_dev);
	if (ret)
		goto err_iio_buffer_unregister;

	return 0;

err_iio_buffer_unregister:
	iio_buffer_unregister(indio_dev);
err_unconfigure_ring:
	axiadc_unconfigure_ring(indio_dev);

	return ret;
}

static int mc_ctrl_remove(struct platform_device *pdev)
{
	struct iio_dev *indio_dev = platform_get_drvdata(pdev);

	iio_device_unregister(indio_dev);
	iio_buffer_unregister(indio_dev);
	axiadc_unconfigure_ring(indio_dev);

	return 0;
}

static const struct of_device_id mc_ctrl_of_match[] = {
	{ .compatible = "xlnx,axi-ad-mc-ctrl-1.00.a", },
	{ /* end of list */ },
};
MODULE_DEVICE_TABLE(of, mc_ctrl_of_match);

static struct platform_driver mc_ctrl_driver = {
	.driver = {
		.name = KBUILD_MODNAME,
		.owner = THIS_MODULE,
		.of_match_table = mc_ctrl_of_match,
	},
	.probe	  = mc_ctrl_probe,
	.remove	 = mc_ctrl_remove,
};

module_platform_driver(mc_ctrl_driver);

MODULE_AUTHOR("Dragos Bogdan <dragos.bogdan@analog.com>");
MODULE_DESCRIPTION("Analog Devices MC-Controller");
MODULE_LICENSE("GPL v2");<|MERGE_RESOLUTION|>--- conflicted
+++ resolved
@@ -477,13 +477,6 @@
 };
 
 #define AIM_CHAN_NOCALIB(_chan, _si, _real_bits, _storage_bits, _shift, _sign)		  \
-<<<<<<< HEAD
-	{ .type = IIO_VOLTAGE,					  \
-	  .indexed = 1,						 \
-	  .channel = _chan,					 \
-	  .scan_index = _si,						\
-	  .scan_type =  IIO_ST(_sign, _real_bits, _storage_bits, _shift)}
-=======
 	{ .type = IIO_VOLTAGE,				\
 	  .indexed = 1,					\
 	  .channel = _chan,				\
@@ -495,7 +488,6 @@
 		.shift = _shift,			\
 	  },						\
 	}
->>>>>>> 6a0e7631
 
 static int mc_ctrl_probe(struct platform_device *pdev)
 {
