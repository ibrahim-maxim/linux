--- conflicted
+++ resolved
@@ -260,23 +260,6 @@
 	if (ret)
 		return ret;
 
-<<<<<<< HEAD
-	switch (lnk->jesd_encoder) {
-	case JESD204_ENC_64B66B:
-		bkw = 66; /* JESD 204C */
-		/* fall-through */
-	case JESD204_ENC_64B80B:
-		if (lnk->jesd_encoder == JESD204_ENC_64B80B)
-			bkw = 80; /* JESD 204C */
-
-		if (lnk->num_of_multiblocks_in_emb) {
-			do_div(lane_rate_hz, bkw * 32 *
-				lnk->num_of_multiblocks_in_emb);
-		} else {
-			lane_rate_hz *= 8;
-			do_div(lane_rate_hz, bkw *
-				lnk->octets_per_frame *
-=======
 	switch (lnk->jesd_version) {
 	case JESD204_VERSION_C:
 		switch (lnk->jesd_encoder) {
@@ -299,7 +282,6 @@
 			break;
 		case JESD204_ENCODER_8B10B:
 			do_div(lane_rate_hz, 10 * lnk->octets_per_frame *
->>>>>>> 5c6e1eba
 				lnk->frames_per_multiframe);
 			break;
 		default:
