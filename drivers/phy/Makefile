--- conflicted
+++ resolved
@@ -7,12 +7,6 @@
 obj-$(CONFIG_PHY_LPC18XX_USB_OTG)	+= phy-lpc18xx-usb-otg.o
 obj-$(CONFIG_PHY_XGENE)			+= phy-xgene.o
 obj-$(CONFIG_PHY_PISTACHIO_USB)		+= phy-pistachio-usb.o
-<<<<<<< HEAD
-obj-$(CONFIG_PHY_CYGNUS_PCIE)		+= phy-bcm-cygnus-pcie.o
-obj-$(CONFIG_PHY_XILINX_ZYNQMP)		+= phy-zynqmp.o
-obj-$(CONFIG_ARCH_TEGRA) += tegra/
-obj-$(CONFIG_PHY_NS2_PCIE)		+= phy-bcm-ns2-pcie.o
-=======
 obj-$(CONFIG_ARCH_SUNXI)		+= allwinner/
 obj-$(CONFIG_ARCH_MESON)		+= amlogic/
 obj-$(CONFIG_LANTIQ)			+= lantiq/
@@ -29,4 +23,4 @@
 					   samsung/	\
 					   st/		\
 					   ti/
->>>>>>> bebc6082
+obj-$(CONFIG_PHY_XILINX_ZYNQMP)		+= phy-zynqmp.o