--- conflicted
+++ resolved
@@ -5,10 +5,7 @@
 
 config MLXSW_CORE
 	tristate "Mellanox Technologies Switch ASICs support"
-<<<<<<< HEAD
-=======
 	select NET_DEVLINK
->>>>>>> 0ecfebd2
 	---help---
 	  This driver supports Mellanox Technologies Switch ASICs family.
 
