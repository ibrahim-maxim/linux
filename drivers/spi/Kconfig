#
# SPI driver configuration
#
# NOTE:  the reason this doesn't show SPI slave support is mostly that
# nobody's needed a slave side API yet.  The master-role API is not
# fully appropriate there, so it'd need some thought to do well.
#
menuconfig SPI
	bool "SPI support"
	depends on HAS_IOMEM
	help
	  The "Serial Peripheral Interface" is a low level synchronous
	  protocol.  Chips that support SPI can have data transfer rates
	  up to several tens of Mbit/sec.  Chips are addressed with a
	  controller and a chipselect.  Most SPI slaves don't support
	  dynamic device discovery; some are even write-only or read-only.

	  SPI is widely used by microcontrollers to talk with sensors,
	  eeprom and flash memory, codecs and various other controller
	  chips, analog to digital (and d-to-a) converters, and more.
	  MMC and SD cards can be accessed using SPI protocol; and for
	  DataFlash cards used in MMC sockets, SPI must always be used.

	  SPI is one of a family of similar protocols using a four wire
	  interface (select, clock, data in, data out) including Microwire
	  (half duplex), SSP, SSI, and PSP.  This driver framework should
	  work with most such devices and controllers.

if SPI

config SPI_DEBUG
	boolean "Debug support for SPI drivers"
	depends on DEBUG_KERNEL
	help
	  Say "yes" to enable debug messaging (like dev_dbg and pr_debug),
	  sysfs, and debugfs support in SPI controller and protocol drivers.

#
# MASTER side ... talking to discrete SPI slave chips including microcontrollers
#

config SPI_MASTER
#	boolean "SPI Master Support"
	boolean
	default SPI
	help
	  If your system has an master-capable SPI controller (which
	  provides the clock and chipselect), you can enable that
	  controller and the protocol drivers for the SPI slave chips
	  that are connected.

if SPI_MASTER

comment "SPI Master Controller Drivers"

config SPI_ALTERA
	tristate "Altera SPI Controller"
	select SPI_BITBANG
	help
	  This is the driver for the Altera SPI Controller.

config SPI_ATH79
	tristate "Atheros AR71XX/AR724X/AR913X SPI controller driver"
	depends on ATH79 && GPIOLIB
	select SPI_BITBANG
	help
	  This enables support for the SPI controller present on the
	  Atheros AR71XX/AR724X/AR913X SoCs.

config SPI_ATMEL
	tristate "Atmel SPI Controller"
	depends on (ARCH_AT91 || AVR32 || COMPILE_TEST)
	help
	  This selects a driver for the Atmel SPI Controller, present on
	  many AT32 (AVR32) and AT91 (ARM) chips.

config SPI_BCM2835
	tristate "BCM2835 SPI controller"
	depends on ARCH_BCM2835 || COMPILE_TEST
	help
	  This selects a driver for the Broadcom BCM2835 SPI master.

	  The BCM2835 contains two types of SPI master controller; the
	  "universal SPI master", and the regular SPI controller. This driver
	  is for the regular SPI controller. Slave mode operation is not also
	  not supported.

config SPI_BFIN5XX
	tristate "SPI controller driver for ADI Blackfin5xx"
	depends on BLACKFIN && !BF60x
	help
	  This is the SPI controller master driver for Blackfin 5xx processor.

config SPI_BFIN_V3
	tristate "SPI controller v3 for Blackfin"
	depends on BF60x
	help
	  This is the SPI controller v3 master driver
	  found on Blackfin 60x processor.

config SPI_BFIN_SPORT
	tristate "SPI bus via Blackfin SPORT"
	depends on BLACKFIN
	help
	  Enable support for a SPI bus via the Blackfin SPORT peripheral.

config SPI_AU1550
	tristate "Au1550/Au1200/Au1300 SPI Controller"
	depends on MIPS_ALCHEMY
	select SPI_BITBANG
	help
	  If you say yes to this option, support will be included for the
	  PSC SPI controller found on Au1550, Au1200 and Au1300 series.

config SPI_BCM63XX
	tristate "Broadcom BCM63xx SPI controller"
	depends on BCM63XX
	help
          Enable support for the SPI controller on the Broadcom BCM63xx SoCs.

config SPI_BCM63XX_HSSPI
	tristate "Broadcom BCM63XX HS SPI controller driver"
	depends on BCM63XX || COMPILE_TEST
	help
	  This enables support for the High Speed SPI controller present on
	  newer Broadcom BCM63XX SoCs.

config SPI_BITBANG
	tristate "Utilities for Bitbanging SPI masters"
	help
	  With a few GPIO pins, your system can bitbang the SPI protocol.
	  Select this to get SPI support through I/O pins (GPIO, parallel
	  port, etc).  Or, some systems' SPI master controller drivers use
	  this code to manage the per-word or per-transfer accesses to the
	  hardware shift registers.

	  This is library code, and is automatically selected by drivers that
	  need it.  You only need to select this explicitly to support driver
	  modules that aren't part of this kernel tree.

config SPI_BUTTERFLY
	tristate "Parallel port adapter for AVR Butterfly (DEVELOPMENT)"
	depends on PARPORT
	select SPI_BITBANG
	help
	  This uses a custom parallel port cable to connect to an AVR
	  Butterfly <http://www.atmel.com/products/avr/butterfly>, an
	  inexpensive battery powered microcontroller evaluation board.
	  This same cable can be used to flash new firmware.

config SPI_CADENCE
	tristate "Cadence SPI controller"
	depends on ARM
	help
	  This selects the Cadence SPI controller master driver
	  used by Xilinx Zynq.

config SPI_CLPS711X
	tristate "CLPS711X host SPI controller"
	depends on ARCH_CLPS711X || COMPILE_TEST
	help
	  This enables dedicated general purpose SPI/Microwire1-compatible
	  master mode interface (SSI1) for CLPS711X-based CPUs.

config SPI_COLDFIRE_QSPI
	tristate "Freescale Coldfire QSPI controller"
	depends on (M520x || M523x || M5249 || M525x || M527x || M528x || M532x)
	help
	  This enables support for the Coldfire QSPI controller in master
	  mode.

config SPI_DAVINCI
	tristate "Texas Instruments DaVinci/DA8x/OMAP-L/AM1x SoC SPI controller"
	depends on ARCH_DAVINCI || ARCH_KEYSTONE
	select SPI_BITBANG
	help
	  SPI master controller for DaVinci/DA8x/OMAP-L/AM1x SPI modules.

config SPI_EFM32
	tristate "EFM32 SPI controller"
	depends on OF && ARM && (ARCH_EFM32 || COMPILE_TEST)
	select SPI_BITBANG
	help
	  Driver for the spi controller found on Energy Micro's EFM32 SoCs.

config SPI_EP93XX
	tristate "Cirrus Logic EP93xx SPI controller"
	depends on ARCH_EP93XX || COMPILE_TEST
	help
	  This enables using the Cirrus EP93xx SPI controller in master
	  mode.

config SPI_FALCON
	tristate "Falcon SPI controller support"
	depends on SOC_FALCON
	help
	  The external bus unit (EBU) found on the FALC-ON SoC has SPI
	  emulation that is designed for serial flash access. This driver
	  has only been tested with m25p80 type chips. The hardware has no
	  support for other types of SPI peripherals.

config SPI_GPIO
	tristate "GPIO-based bitbanging SPI Master"
	depends on GPIOLIB
	select SPI_BITBANG
	help
	  This simple GPIO bitbanging SPI master uses the arch-neutral GPIO
	  interface to manage MOSI, MISO, SCK, and chipselect signals.  SPI
	  slaves connected to a bus using this driver are configured as usual,
	  except that the spi_board_info.controller_data holds the GPIO number
	  for the chipselect used by this controller driver.

	  Note that this driver often won't achieve even 1 Mbit/sec speeds,
	  making it unusually slow for SPI.  If your platform can inline
	  GPIO operations, you should be able to leverage that for better
	  speed with a custom version of this driver; see the source code.

config SPI_IMX
	tristate "Freescale i.MX SPI controllers"
	depends on ARCH_MXC || COMPILE_TEST
	select SPI_BITBANG
	help
	  This enables using the Freescale i.MX SPI controllers in master
	  mode.

config SPI_LM70_LLP
	tristate "Parallel port adapter for LM70 eval board (DEVELOPMENT)"
	depends on PARPORT
	select SPI_BITBANG
	help
	  This driver supports the NS LM70 LLP Evaluation Board,
	  which interfaces to an LM70 temperature sensor using
	  a parallel port.

config SPI_MPC52xx
	tristate "Freescale MPC52xx SPI (non-PSC) controller support"
	depends on PPC_MPC52xx
	help
	  This drivers supports the MPC52xx SPI controller in master SPI
	  mode.

config SPI_MPC52xx_PSC
	tristate "Freescale MPC52xx PSC SPI controller"
	depends on PPC_MPC52xx
	help
	  This enables using the Freescale MPC52xx Programmable Serial
	  Controller in master SPI mode.

config SPI_MPC512x_PSC
	tristate "Freescale MPC512x PSC SPI controller"
	depends on PPC_MPC512x
	help
	  This enables using the Freescale MPC5121 Programmable Serial
	  Controller in SPI master mode.

config SPI_FSL_LIB
	tristate
	depends on OF

config SPI_FSL_CPM
	tristate
	depends on FSL_SOC

config SPI_FSL_SPI
	bool "Freescale SPI controller and Aeroflex Gaisler GRLIB SPI controller"
	depends on OF
	select SPI_FSL_LIB
	select SPI_FSL_CPM if FSL_SOC
	help
	  This enables using the Freescale SPI controllers in master mode.
	  MPC83xx platform uses the controller in cpu mode or CPM/QE mode.
	  MPC8569 uses the controller in QE mode, MPC8610 in cpu mode.
	  This also enables using the Aeroflex Gaisler GRLIB SPI controller in
	  master mode.

config SPI_FSL_DSPI
	tristate "Freescale DSPI controller"
	select SPI_BITBANG
	select REGMAP_MMIO
	depends on SOC_VF610 || COMPILE_TEST
	help
	  This enables support for the Freescale DSPI controller in master
	  mode. VF610 platform uses the controller.

config SPI_FSL_ESPI
	bool "Freescale eSPI controller"
	depends on FSL_SOC
	select SPI_FSL_LIB
	help
	  This enables using the Freescale eSPI controllers in master mode.
	  From MPC8536, 85xx platform uses the controller, and all P10xx,
	  P20xx, P30xx,P40xx, P50xx uses this controller.

config SPI_OC_TINY
	tristate "OpenCores tiny SPI"
	depends on GPIOLIB
	select SPI_BITBANG
	help
	  This is the driver for OpenCores tiny SPI master controller.

config SPI_OCTEON
	tristate "Cavium OCTEON SPI controller"
	depends on CAVIUM_OCTEON_SOC
	help
	  SPI host driver for the hardware found on some Cavium OCTEON
	  SOCs.

config SPI_OMAP_UWIRE
	tristate "OMAP1 MicroWire"
	depends on ARCH_OMAP1
	select SPI_BITBANG
	help
	  This hooks up to the MicroWire controller on OMAP1 chips.

config SPI_OMAP24XX
	tristate "McSPI driver for OMAP"
	depends on ARM || ARM64 || AVR32 || HEXAGON || MIPS || SUPERH
	depends on ARCH_OMAP2PLUS || COMPILE_TEST
	help
	  SPI master controller for OMAP24XX and later Multichannel SPI
	  (McSPI) modules.

config SPI_TI_QSPI
	tristate "DRA7xxx QSPI controller support"
	depends on ARCH_OMAP2PLUS || COMPILE_TEST
	help
	  QSPI master controller for DRA7xxx used for flash devices.
	  This device supports single, dual and quad read support, while
	  it only supports single write mode.

config SPI_OMAP_100K
	tristate "OMAP SPI 100K"
	depends on ARCH_OMAP850 || ARCH_OMAP730 || COMPILE_TEST
	help
	  OMAP SPI 100K master controller for omap7xx boards.

config SPI_ORION
	tristate "Orion SPI master"
	depends on PLAT_ORION || COMPILE_TEST
	help
	  This enables using the SPI master controller on the Orion chips.

config SPI_PL022
	tristate "ARM AMBA PL022 SSP controller"
	depends on ARM_AMBA
	default y if MACH_U300
	default y if ARCH_REALVIEW
	default y if INTEGRATOR_IMPD1
	default y if ARCH_VERSATILE
	help
	  This selects the ARM(R) AMBA(R) PrimeCell PL022 SSP
	  controller. If you have an embedded system with an AMBA(R)
	  bus and a PL022 controller, say Y or M here.

config SPI_PPC4xx
	tristate "PPC4xx SPI Controller"
	depends on PPC32 && 4xx
	select SPI_BITBANG
	help
	  This selects a driver for the PPC4xx SPI Controller.

config SPI_PXA2XX_PXADMA
	bool "PXA2xx SSP legacy PXA DMA API support"
	depends on SPI_PXA2XX && ARCH_PXA
	help
	  Enable PXA private legacy DMA API support. Note that this is
	  deprecated in favor of generic DMA engine API.

config SPI_PXA2XX_DMA
	def_bool y
	depends on SPI_PXA2XX && !SPI_PXA2XX_PXADMA

config SPI_PXA2XX
	tristate "PXA2xx SSP SPI master"
	depends on (ARCH_PXA || PCI || ACPI)
	select PXA_SSP if ARCH_PXA
	help
	  This enables using a PXA2xx or Sodaville SSP port as a SPI master
	  controller. The driver can be configured to use any SSP port and
	  additional documentation can be found a Documentation/spi/pxa2xx.

config SPI_PXA2XX_PCI
	def_tristate SPI_PXA2XX && PCI

config SPI_RSPI
	tristate "Renesas RSPI/QSPI controller"
	depends on (SUPERH && SH_DMAE_BASE) || ARCH_SHMOBILE
	help
	  SPI driver for Renesas RSPI and QSPI blocks.

config SPI_QUP
	tristate "Qualcomm SPI controller with QUP interface"
	depends on ARCH_QCOM || (ARM && COMPILE_TEST)
	help
	  Qualcomm Universal Peripheral (QUP) core is an AHB slave that
	  provides a common data path (an output FIFO and an input FIFO)
	  for serial peripheral interface (SPI) mini-core. SPI in master
	  mode supports up to 50MHz, up to four chip selects, programmable
	  data path from 4 bits to 32 bits and numerous protocol variants.

	  This driver can also be built as a module.  If so, the module
	  will be called spi_qup.

config SPI_S3C24XX
	tristate "Samsung S3C24XX series SPI"
	depends on ARCH_S3C24XX
	select SPI_BITBANG
	help
	  SPI driver for Samsung S3C24XX series ARM SoCs

config SPI_S3C24XX_FIQ
	bool "S3C24XX driver with FIQ pseudo-DMA"
	depends on SPI_S3C24XX
	select FIQ
	help
	  Enable FIQ support for the S3C24XX SPI driver to provide pseudo
	  DMA by using the fast-interrupt request framework, This allows
	  the driver to get DMA-like performance when there are either
	  no free DMA channels, or when doing transfers that required both
	  TX and RX data paths.

config SPI_S3C64XX
	tristate "Samsung S3C64XX series type SPI"
	depends on PLAT_SAMSUNG
	select S3C64XX_PL080 if ARCH_S3C64XX
	help
	  SPI driver for Samsung S3C64XX and newer SoCs.

config SPI_SC18IS602
	tristate "NXP SC18IS602/602B/603 I2C to SPI bridge"
	depends on I2C
	help
	  SPI driver for NXP SC18IS602/602B/603 I2C to SPI bridge.

config SPI_SH_MSIOF
	tristate "SuperH MSIOF SPI controller"
	depends on HAVE_CLK
	depends on SUPERH || ARCH_SHMOBILE || COMPILE_TEST
	help
	  SPI driver for SuperH and SH Mobile MSIOF blocks.

config SPI_SH
	tristate "SuperH SPI controller"
	depends on SUPERH || COMPILE_TEST
	help
	  SPI driver for SuperH SPI blocks.

config SPI_SH_SCI
	tristate "SuperH SCI SPI controller"
	depends on SUPERH
	select SPI_BITBANG
	help
	  SPI driver for SuperH SCI blocks.

config SPI_SH_HSPI
	tristate "SuperH HSPI controller"
	depends on ARCH_SHMOBILE || COMPILE_TEST
	help
	  SPI driver for SuperH HSPI blocks.

config SPI_SIRF
	tristate "CSR SiRFprimaII SPI controller"
	depends on SIRF_DMA
	select SPI_BITBANG
	help
	  SPI driver for CSR SiRFprimaII SoCs

config SPI_SUN4I
	tristate "Allwinner A10 SoCs SPI controller"
	depends on ARCH_SUNXI || COMPILE_TEST
	help
	  SPI driver for Allwinner sun4i, sun5i and sun7i SoCs

config SPI_SUN6I
	tristate "Allwinner A31 SPI controller"
	depends on ARCH_SUNXI || COMPILE_TEST
	depends on RESET_CONTROLLER
	help
	  This enables using the SPI controller on the Allwinner A31 SoCs.

config SPI_MXS
	tristate "Freescale MXS SPI controller"
	depends on ARCH_MXS
	select STMP_DEVICE
	help
	  SPI driver for Freescale MXS devices.

config SPI_TEGRA114
	tristate "NVIDIA Tegra114 SPI Controller"
	depends on (ARCH_TEGRA && TEGRA20_APB_DMA) || COMPILE_TEST
	depends on RESET_CONTROLLER
	help
	  SPI driver for NVIDIA Tegra114 SPI Controller interface. This controller
	  is different than the older SoCs SPI controller and also register interface
	  get changed with this controller.

config SPI_TEGRA20_SFLASH
	tristate "Nvidia Tegra20 Serial flash Controller"
	depends on ARCH_TEGRA || COMPILE_TEST
	depends on RESET_CONTROLLER
	help
	  SPI driver for Nvidia Tegra20 Serial flash Controller interface.
	  The main usecase of this controller is to use spi flash as boot
	  device.

config SPI_TEGRA20_SLINK
	tristate "Nvidia Tegra20/Tegra30 SLINK Controller"
	depends on (ARCH_TEGRA && TEGRA20_APB_DMA) || COMPILE_TEST
	depends on RESET_CONTROLLER
	help
	  SPI driver for Nvidia Tegra20/Tegra30 SLINK Controller interface.

config SPI_TOPCLIFF_PCH
	tristate "Intel EG20T PCH/LAPIS Semicon IOH(ML7213/ML7223/ML7831) SPI"
	depends on PCI
	help
	  SPI driver for the Topcliff PCH (Platform Controller Hub) SPI bus
	  used in some x86 embedded processors.

	  This driver also supports the ML7213/ML7223/ML7831, a companion chip
	  for the Atom E6xx series and compatible with the Intel EG20T PCH.

config SPI_TXX9
	tristate "Toshiba TXx9 SPI controller"
	depends on GPIOLIB && (CPU_TX49XX || COMPILE_TEST)
	help
	  SPI driver for Toshiba TXx9 MIPS SoCs

config SPI_XCOMM
	tristate "Analog Devices AD-FMCOMMS1-EBZ SPI-I2C-bridge driver"
	depends on I2C
	help
	  Support for the SPI-I2C bridge found on the Analog Devices
	  AD-FMCOMMS1-EBZ board.

config SPI_XILINX
	tristate "Xilinx SPI controller common module"
	depends on HAS_IOMEM
	select SPI_BITBANG
	help
	  This exposes the SPI controller IP from the Xilinx EDK.

	  See the "OPB Serial Peripheral Interface (SPI) (v1.00e)"
	  Product Specification document (DS464) for hardware details.
	  Or for the DS570, see "XPS Serial Peripheral Interface (SPI) (v2.00b)"

<<<<<<< HEAD
config SPI_ZYNQ_QSPI
	tristate "Xilinx Zynq QSPI controller"
	depends on ARCH_ZYNQ
	depends on SPI_MASTER
	help
	  This selects the Xilinx ZYNQ Quad SPI controller master driver.

config SPI_ZYNQ_QSPI_DUAL_STACKED
	bool "Xilinx Zynq QSPI Dual stacked configuration"
	depends on SPI_ZYNQ_QSPI
	help
	  This selects the Xilinx ZYNQ Quad SPI controller in dual stacked mode.
	  Enable this option if your hw design is using dual stacked
	  configuration.
=======
config SPI_XTENSA_XTFPGA
	tristate "Xtensa SPI controller for xtfpga"
	depends on (XTENSA && XTENSA_PLATFORM_XTFPGA) || COMPILE_TEST
	select SPI_BITBANG
	help
	  SPI driver for xtfpga SPI master controller.

	  This simple SPI master controller is built into xtfpga bitstreams
	  and is used to control daughterboard audio codec. It always transfers
	  16 bit words in SPI mode 0, automatically asserting CS on transfer
	  start and deasserting on end.

>>>>>>> 1860e379

config SPI_NUC900
	tristate "Nuvoton NUC900 series SPI"
	depends on ARCH_W90X900
	select SPI_BITBANG
	help
	  SPI driver for Nuvoton NUC900 series ARM SoCs

#
# Add new SPI master controllers in alphabetical order above this line
#

config SPI_DESIGNWARE
	tristate "DesignWare SPI controller core support"
	help
	  general driver for SPI controller core from DesignWare

config SPI_DW_PCI
	tristate "PCI interface driver for DW SPI core"
	depends on SPI_DESIGNWARE && PCI

config SPI_DW_MID_DMA
	bool "DMA support for DW SPI controller on Intel Moorestown platform"
	depends on SPI_DW_PCI && INTEL_MID_DMAC

config SPI_DW_MMIO
	tristate "Memory-mapped io interface driver for DW SPI core"
	depends on SPI_DESIGNWARE

#
# There are lots of SPI device types, with sensors and memory
# being probably the most widely used ones.
#
comment "SPI Protocol Masters"

config SPI_SPIDEV
	tristate "User mode SPI device driver support"
	help
	  This supports user mode SPI protocol drivers.

	  Note that this application programming interface is EXPERIMENTAL
	  and hence SUBJECT TO CHANGE WITHOUT NOTICE while it stabilizes.

config SPI_TLE62X0
	tristate "Infineon TLE62X0 (for power switching)"
	depends on SYSFS
	help
	  SPI driver for Infineon TLE62X0 series line driver chips,
	  such as the TLE6220, TLE6230 and TLE6240.  This provides a
	  sysfs interface, with each line presented as a kind of GPIO
	  exposing both switch control and diagnostic feedback.

#
# Add new SPI protocol masters in alphabetical order above this line
#

endif # SPI_MASTER

# (slave support would go here)

endif # SPI<|MERGE_RESOLUTION|>--- conflicted
+++ resolved
@@ -544,7 +544,6 @@
 	  Product Specification document (DS464) for hardware details.
 	  Or for the DS570, see "XPS Serial Peripheral Interface (SPI) (v2.00b)"
 
-<<<<<<< HEAD
 config SPI_ZYNQ_QSPI
 	tristate "Xilinx Zynq QSPI controller"
 	depends on ARCH_ZYNQ
@@ -559,7 +558,7 @@
 	  This selects the Xilinx ZYNQ Quad SPI controller in dual stacked mode.
 	  Enable this option if your hw design is using dual stacked
 	  configuration.
-=======
+
 config SPI_XTENSA_XTFPGA
 	tristate "Xtensa SPI controller for xtfpga"
 	depends on (XTENSA && XTENSA_PLATFORM_XTFPGA) || COMPILE_TEST
@@ -572,8 +571,6 @@
 	  16 bit words in SPI mode 0, automatically asserting CS on transfer
 	  start and deasserting on end.
 
->>>>>>> 1860e379
-
 config SPI_NUC900
 	tristate "Nuvoton NUC900 series SPI"
 	depends on ARCH_W90X900
